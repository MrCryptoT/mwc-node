--- conflicted
+++ resolved
@@ -14,13 +14,11 @@
 
 //! Implementation of the chain block acceptance (or refusal) pipeline.
 
-use crate::chain::OrphanBlockPool;
 use crate::core::consensus;
 use crate::core::core::hash::Hashed;
 use crate::core::core::verifier_cache::VerifierCache;
 use crate::core::core::Committed;
 use crate::core::core::{Block, BlockHeader, BlockSums};
-use crate::core::global;
 use crate::core::pow;
 use crate::error::{Error, ErrorKind};
 use crate::store;
@@ -45,42 +43,16 @@
 	pub batch: store::Batch<'a>,
 	/// The verifier cache (caching verifier for rangeproofs and kernel signatures)
 	pub verifier_cache: Arc<RwLock<dyn VerifierCache>>,
-	/// Recent orphan blocks to avoid double-processing
-	pub orphans: Arc<OrphanBlockPool>,
-}
-
-/// Process a block header as part of processing a full block.
-/// We want to be sure the header is valid before processing the full block.
-fn process_header_for_block(
-	header: &BlockHeader,
-	is_fork: bool,
-	ctx: &mut BlockContext<'_>,
-) -> Result<(), Error> {
-	txhashset::header_extending(&mut ctx.txhashset, &mut ctx.batch, |extension| {
-		extension.force_rollback();
-		if is_fork {
-			rewind_and_apply_header_fork(header, extension)?;
-		}
-		extension.validate_root(header)?;
-		extension.apply_header(header)?;
-		Ok(())
-	})?;
-
-	validate_header(header, ctx)?;
-	add_block_header(header, &ctx.batch)?;
-	update_header_head(header, ctx)?;
-
-	Ok(())
-}
-
-<<<<<<< HEAD
+}
+
 // Check if we already know about this block for various reasons
 // from cheapest to most expensive (delay hitting the db until last).
-fn check_known(block: &Block, ctx: &mut BlockContext<'_>) -> Result<(), Error> {
-	check_known_head(&block.header, ctx)?;
-	check_known_orphans(&block.header, ctx)?;
-	check_known_store(&block.header, ctx)?;
-=======
+fn check_known(header: &BlockHeader, ctx: &mut BlockContext<'_>) -> Result<(), Error> {
+	check_known_head(header, ctx)?;
+	check_known_store(header, ctx)?;
+	Ok(())
+}
+
 // Validate only the proof of work in a block header.
 // Used to cheaply validate pow before checking if orphan or continuing block validation.
 fn validate_pow_only(header: &BlockHeader, ctx: &mut BlockContext<'_>) -> Result<(), Error> {
@@ -98,7 +70,6 @@
 		);
 		return Err(ErrorKind::InvalidPow.into());
 	}
->>>>>>> f389e57c
 	Ok(())
 }
 
@@ -106,9 +77,6 @@
 /// place for the new block in the chain.
 /// Returns new head if chain head updated.
 pub fn process_block(b: &Block, ctx: &mut BlockContext<'_>) -> Result<Option<Tip>, Error> {
-	// TODO should just take a promise for a block with a full header so we don't
-	// spend resources reading the full block when its header is invalid
-
 	debug!(
 		"pipe: process_block {} at {} [in/out/kern: {}/{}/{}]",
 		b.hash(),
@@ -119,14 +87,8 @@
 	);
 
 	// Check if we have already processed this block previously.
-	check_known(b, ctx)?;
-
-<<<<<<< HEAD
-	// Delay hitting the db for current chain head until we know
-	// this block is not already known.
-	let head = ctx.batch.head()?;
-	let is_next = b.header.prev_hash == head.last_block_h;
-=======
+	check_known(&b.header, ctx)?;
+
 	// Quick pow validation. No point proceeding if this is invalid.
 	// We want to do this before we add the block to the orphan pool so we
 	// want to do this now and not later during header validation.
@@ -134,31 +96,21 @@
 
 	let head = ctx.batch.head()?;
 	let prev = prev_header_store(&b.header, &mut ctx.batch)?;
->>>>>>> f389e57c
-
-	let prev = prev_header_store(&b.header, &mut ctx.batch)?;
 
 	// Block is an orphan if we do not know about the previous full block.
 	// Skip this check if we have just processed the previous block
 	// or the full txhashset state (fast sync) at the previous block height.
-<<<<<<< HEAD
-	if !is_next && !ctx.batch.block_exists(&prev.hash())? {
-		return Err(ErrorKind::Orphan.into());
-=======
 	{
 		let is_next = b.header.prev_hash == head.last_block_h;
 		if !is_next && !ctx.batch.block_exists(&prev.hash())? {
 			return Err(ErrorKind::Orphan.into());
 		}
->>>>>>> f389e57c
-	}
-
-	// This is a fork in the context of both header and block processing
-	// if this block does not immediately follow the chain head.
-	let is_fork = !is_next;
-
-	// Check the header is valid before we proceed with the full block.
-	process_header_for_block(&b.header, is_fork, ctx)?;
+	}
+
+	// Process the header for the block.
+	// Note: We still want to process the full block if we have seen this header before
+	// as we may have processed it "header first" and not yet processed the full block.
+	process_block_header(&b.header, ctx)?;
 
 	// Validate the block itself, make sure it is internally consistent.
 	// Use the verifier_cache for verifying rangeproofs and kernel signatures.
@@ -166,18 +118,11 @@
 
 	// Start a chain extension unit of work dependent on the success of the
 	// internal validation and saving operations
-<<<<<<< HEAD
-	txhashset::extending(&mut ctx.txhashset, &mut ctx.batch, |mut extension| {
-		if is_fork {
-			rewind_and_apply_fork(b, extension)?;
-		}
-=======
 	let ref mut header_pmmr = &mut ctx.header_pmmr;
 	let ref mut txhashset = &mut ctx.txhashset;
 	let ref mut batch = &mut ctx.batch;
 	let block_sums = txhashset::extending(header_pmmr, txhashset, batch, |ext| {
 		rewind_and_apply_fork(&prev, ext)?;
->>>>>>> f389e57c
 
 		// Check any coinbase being spent have matured sufficiently.
 		// This needs to be done within the context of a potentially
@@ -192,12 +137,8 @@
 		// we can verify_kernel_sums across the full UTXO sum and full kernel sum
 		// accounting for inputs/outputs/kernels in this new block.
 		// We know there are no double-spends etc. if this verifies successfully.
-<<<<<<< HEAD
-		verify_block_sums(b, &mut extension)?;
-=======
 		// Remember to save these to the db later on (regardless of extension rollback)
 		let block_sums = verify_block_sums(b, ext.batch())?;
->>>>>>> f389e57c
 
 		// Apply the block to the txhashset state.
 		// Validate the txhashset roots and sizes against the block header.
@@ -211,57 +152,33 @@
 			ext.extension.force_rollback();
 		}
 
-		Ok(())
+		Ok(block_sums)
 	})?;
 
-	// Add the validated block to the db.
+	// Add the validated block to the db along with the corresponding block_sums.
 	// We do this even if we have not increased the total cumulative work
 	// so we can maintain multiple (in progress) forks.
-	add_block(b, &ctx.batch)?;
-
+	add_block(b, &block_sums, &ctx.batch)?;
+
+	// If we have no "tail" then set it now.
 	if ctx.batch.tail().is_err() {
 		update_body_tail(&b.header, &ctx.batch)?;
 	}
 
-	// Update the chain head if total work is increased.
-	let res = update_head(b, ctx)?;
-	Ok(res)
-}
-
-/// Process the block header.
-/// This is only ever used during sync and uses a context based on sync_head.
+	if has_more_work(&b.header, &head) {
+		let head = Tip::from_header(&b.header);
+		update_head(&head, &mut ctx.batch)?;
+		Ok(Some(head))
+	} else {
+		Ok(None)
+	}
+}
+
+/// Sync a chunk of block headers.
+/// This is only used during header sync.
 pub fn sync_block_headers(
 	headers: &[BlockHeader],
 	ctx: &mut BlockContext<'_>,
-<<<<<<< HEAD
-) -> Result<Option<Tip>, Error> {
-	let first_header = match headers.first() {
-		Some(header) => {
-			debug!(
-				"pipe: sync_block_headers: {} headers from {} at {}",
-				headers.len(),
-				header.hash(),
-				header.height,
-			);
-			header
-		}
-		None => {
-			error!("failed to get the first header");
-			return Ok(None);
-		}
-	};
-
-	let all_known = if let Some(last_header) = headers.last() {
-		ctx.batch.get_block_header(&last_header.hash()).is_ok()
-	} else {
-		false
-	};
-
-	if !all_known {
-		let prev_header = ctx.batch.get_previous_header(&first_header)?;
-		txhashset::sync_extending(&mut ctx.txhashset, &mut ctx.batch, |extension| {
-			extension.rewind(&prev_header)?;
-=======
 ) -> Result<(), Error> {
 	if headers.is_empty() {
 		return Ok(());
@@ -295,59 +212,18 @@
 		rewind_and_apply_header_fork(&last_header, ext)?;
 		Ok(())
 	})?;
->>>>>>> f389e57c
-
-			for header in headers {
-				// Check the current root is correct.
-				extension.validate_root(header)?;
-
-				// Apply the header to the header MMR.
-				extension.apply_header(header)?;
-
-<<<<<<< HEAD
-				// Save the header to the db.
-				add_block_header(header, &extension.batch)?;
-			}
-
-			Ok(())
-		})?;
-
-		// Validate all our headers now that we have added each "previous"
-		// header to the db in this batch above.
-		for header in headers {
-			validate_header(header, ctx)?;
-		}
-	}
-
-	// Update header_head (if most work) and sync_head (regardless) in all cases,
-	// even if we already know all the headers.
-	// This avoids the case of us getting into an infinite loop with sync_head never
-	// progressing.
-	// We only need to do this once at the end of this batch of headers.
-	if let Some(header) = headers.last() {
-		// Update sync_head regardless of total work.
-		update_sync_head(header, &mut ctx.batch)?;
-
-		// Update header_head (but only if this header increases our total known work).
-		// i.e. Only if this header is now the head of the current "most work" chain.
-		let res = update_header_head(header, ctx)?;
-		Ok(res)
-	} else {
-		Ok(None)
-	}
-}
-
-/// Process block header as part of "header first" block propagation.
-/// We validate the header but we do not store it or update header head based
-/// on this. We will update these once we get the block back after requesting
-/// it.
+
+	Ok(())
+}
+
+/// Process a block header. Update the header MMR and corresponding header_head if this header
+/// increases the total work relative to header_head.
+/// Note: In contrast to processing a full block we treat "already known" as success
+/// to allow processing to continue (for header itself).
 pub fn process_block_header(header: &BlockHeader, ctx: &mut BlockContext<'_>) -> Result<(), Error> {
-	debug!(
-		"pipe: process_block_header: {} at {}",
-		header.hash(),
-		header.height,
-	); // keep this
-=======
+	// Check this header is not an orphan, we must know about the previous header to continue.
+	let prev_header = ctx.batch.get_previous_header(&header)?;
+
 	// Check if we know about the full block for this header.
 	if check_known(header, ctx).is_err() {
 		return Ok(());
@@ -378,24 +254,10 @@
 		}
 		Ok(())
 	})?;
->>>>>>> f389e57c
-
-	check_header_known(header, ctx)?;
+
 	validate_header(header, ctx)?;
-	Ok(())
-}
-
-<<<<<<< HEAD
-/// Quick in-memory check to fast-reject any block header we've already handled
-/// recently. Keeps duplicates from the network in check.
-/// ctx here is specific to the header_head (tip of the header chain)
-fn check_header_known(header: &BlockHeader, ctx: &mut BlockContext<'_>) -> Result<(), Error> {
-	let header_head = ctx.batch.header_head()?;
-	if header.hash() == header_head.last_block_h || header.hash() == header_head.prev_block_h {
-		return Err(ErrorKind::Unfit("header already known".to_string()).into());
-	}
-=======
->>>>>>> f389e57c
+	add_block_header(header, &ctx.batch)?;
+
 	Ok(())
 }
 
@@ -409,15 +271,6 @@
 		return Err(ErrorKind::Unfit("already known in head".to_string()).into());
 	}
 	Ok(())
-}
-
-/// Check if this block is in the set of known orphans.
-fn check_known_orphans(header: &BlockHeader, ctx: &mut BlockContext<'_>) -> Result<(), Error> {
-	if ctx.orphans.contains(&header.hash()) {
-		Err(ErrorKind::Unfit("already known in orphans".to_string()).into())
-	} else {
-		Ok(())
-	}
 }
 
 // Check if this block is in the store already.
@@ -461,41 +314,6 @@
 /// to make it as cheap as possible. The different validations are also
 /// arranged by order of cost to have as little DoS surface as possible.
 fn validate_header(header: &BlockHeader, ctx: &mut BlockContext<'_>) -> Result<(), Error> {
-<<<<<<< HEAD
-	// check version, enforces scheduled hard fork
-	if !consensus::valid_header_version(header.height, header.version) {
-		error!(
-			"Invalid block header version received ({:?}), maybe update MWC?",
-			header.version
-		);
-		return Err(ErrorKind::InvalidBlockVersion(header.version).into());
-	}
-
-	// TODO: remove CI check from here somehow
-	if header.timestamp > Utc::now() + Duration::seconds(12 * (consensus::BLOCK_TIME_SEC as i64))
-		&& !global::is_automated_testing_mode()
-	{
-		// refuse blocks more than 12 blocks intervals in future (as in bitcoin)
-		// TODO add warning in p2p code if local time is too different from peers
-		return Err(ErrorKind::InvalidBlockTime.into());
-	}
-
-	if !ctx.opts.contains(Options::SKIP_POW) {
-		if !header.pow.is_primary() && !header.pow.is_secondary() {
-			return Err(ErrorKind::LowEdgebits.into());
-		}
-		let edge_bits = header.pow.edge_bits();
-		if !(ctx.pow_verifier)(header).is_ok() {
-			error!(
-				"pipe: error validating header with cuckoo edge_bits {}",
-				edge_bits
-			);
-			return Err(ErrorKind::InvalidPow.into());
-		}
-	}
-
-=======
->>>>>>> f389e57c
 	// First I/O cost, delayed as late as possible.
 	let prev = prev_header_store(header, &mut ctx.batch)?;
 
@@ -504,19 +322,14 @@
 		return Err(ErrorKind::InvalidBlockHeight.into());
 	}
 
-<<<<<<< HEAD
-	// TODO - get rid of the automated testing mode check here somehow
-	if header.timestamp <= prev.timestamp && !global::is_automated_testing_mode() {
-=======
 	// This header must have a valid header version for its height.
 	if !consensus::valid_header_version(header.height, header.version) {
 		return Err(ErrorKind::InvalidBlockVersion(header.version).into());
 	}
 
 	if header.timestamp <= prev.timestamp {
->>>>>>> f389e57c
 		// prevent time warp attacks and some timestamp manipulations by forcing strict
-		// time progression (but not in CI mode)
+		// time progression
 		return Err(ErrorKind::InvalidBlockTime.into());
 	}
 
@@ -588,16 +401,11 @@
 		.verify_coinbase_maturity(&block.inputs(), block.header.height)
 }
 
-/// Some "real magick" verification logic.
-/// The (BlockSums, Block) tuple implements Committed...
-/// This allows us to verify kernel sums across the full utxo and kernel sets
-/// based on block_sums of previous block, accounting for the inputs|outputs|kernels
-/// of the new block.
-fn verify_block_sums(b: &Block, ext: &mut txhashset::Extension<'_>) -> Result<(), Error> {
-	// TODO - this is 2 db calls, can we optimize this?
+/// Verify kernel sums across the full utxo and kernel sets based on block_sums
+/// of previous block accounting for the inputs|outputs|kernels of the new block.
+fn verify_block_sums(b: &Block, batch: &store::Batch<'_>) -> Result<BlockSums, Error> {
 	// Retrieve the block_sums for the previous block.
-	let prev = ext.batch.get_previous_header(&b.header)?;
-	let block_sums = ext.batch.get_block_sums(&prev.hash())?;
+	let block_sums = batch.get_block_sums(&b.header.prev_hash)?;
 
 	// Overage is based purely on the new block.
 	// Previous block_sums have taken all previous overage into account.
@@ -610,16 +418,10 @@
 	let (utxo_sum, kernel_sum) =
 		(block_sums, b as &dyn Committed).verify_kernel_sums(overage, offset)?;
 
-	// Save the new block_sums for the new block to the db via the batch.
-	ext.batch.save_block_sums(
-		&b.header.hash(),
-		&BlockSums {
-			utxo_sum,
-			kernel_sum,
-		},
-	)?;
-
-	Ok(())
+	Ok(BlockSums {
+		utxo_sum,
+		kernel_sum,
+	})
 }
 
 /// Fully validate the block by applying it to the txhashset extension.
@@ -637,10 +439,11 @@
 
 /// Officially adds the block to our chain.
 /// Header must be added separately (assume this has been done previously).
-fn add_block(b: &Block, batch: &store::Batch<'_>) -> Result<(), Error> {
+fn add_block(b: &Block, block_sums: &BlockSums, batch: &store::Batch<'_>) -> Result<(), Error> {
 	batch
 		.save_block(b)
 		.map_err(|e| ErrorKind::StoreErr(e, "pipe save block".to_owned()))?;
+	batch.save_block_sums(&b.hash(), block_sums)?;
 	Ok(())
 }
 
@@ -662,29 +465,14 @@
 	Ok(())
 }
 
-/// Directly updates the head if we've just appended a new block to it or handle
-/// the situation where we've just added enough work to have a fork with more
-/// work than the head.
-fn update_head(b: &Block, ctx: &BlockContext<'_>) -> Result<Option<Tip>, Error> {
-	// if we made a fork with more work than the head (which should also be true
-	// when extending the head), update it
-	let head = ctx.batch.head()?;
-	if has_more_work(&b.header, &head) {
-		let tip = Tip::from_header(&b.header);
-
-		ctx.batch
-			.save_body_head(&tip)
-			.map_err(|e| ErrorKind::StoreErr(e, "pipe save body".to_owned()))?;
-
-		debug!(
-			"pipe: head updated to {} at {}",
-			tip.last_block_h, tip.height
-		);
-
-		Ok(Some(tip))
-	} else {
-		Ok(None)
-	}
+fn update_head(head: &Tip, batch: &mut store::Batch<'_>) -> Result<(), Error> {
+	batch
+		.save_body_head(&head)
+		.map_err(|e| ErrorKind::StoreErr(e, "pipe save body".to_owned()))?;
+
+	debug!("head updated to {} at {}", head.last_block_h, head.height);
+
+	Ok(())
 }
 
 // Whether the provided block totals more work than the chain tip
@@ -692,46 +480,13 @@
 	header.total_difficulty() > head.total_difficulty
 }
 
-<<<<<<< HEAD
-/// Update the sync head so we can keep syncing from where we left off.
-fn update_sync_head(bh: &BlockHeader, batch: &mut store::Batch<'_>) -> Result<(), Error> {
-	let tip = Tip::from_header(bh);
-	batch
-		.save_sync_head(&tip)
-		.map_err(|e| ErrorKind::StoreErr(e, "pipe save sync head".to_owned()))?;
-	debug!("sync head {} @ {}", bh.hash(), bh.height);
-	Ok(())
-}
-
-/// Update the header head if this header has most work.
-fn update_header_head(bh: &BlockHeader, ctx: &mut BlockContext<'_>) -> Result<Option<Tip>, Error> {
-	let header_head = ctx.batch.header_head()?;
-	if has_more_work(&bh, &header_head) {
-		let tip = Tip::from_header(bh);
-		ctx.batch
-			.save_header_head(&tip)
-			.map_err(|e| ErrorKind::StoreErr(e, "pipe save header head".to_owned()))?;
-
-		debug!(
-			"pipe: header_head updated to {} at {}",
-			tip.last_block_h, tip.height
-		);
-
-		Ok(Some(tip))
-	} else {
-		Ok(None)
-	}
-}
-
-=======
->>>>>>> f389e57c
 /// Rewind the header chain and reapply headers on a fork.
 pub fn rewind_and_apply_header_fork(
 	header: &BlockHeader,
 	ext: &mut txhashset::HeaderExtension<'_>,
 ) -> Result<(), Error> {
 	let mut fork_hashes = vec![];
-	let mut current = ext.batch.get_previous_header(header)?;
+	let mut current = header.clone();
 	while current.height > 0 && !ext.is_on_current_chain(&current).is_ok() {
 		fork_hashes.push(current.hash());
 		current = ext.batch.get_previous_header(&current)?;
@@ -752,27 +507,14 @@
 		ext.validate_root(&header)?;
 		ext.apply_header(&header)?;
 	}
+
 	Ok(())
 }
 
 /// Utility function to handle forks. From the forked block, jump backward
-/// to find to fork root. Rewind the txhashset to the root and apply all the
-/// forked blocks prior to the one being processed to set the txhashset in
+/// to find to fork point. Rewind the txhashset to the fork point and apply all
+/// necessary blocks prior to the one being processed to set the txhashset in
 /// the expected state.
-<<<<<<< HEAD
-pub fn rewind_and_apply_fork(b: &Block, ext: &mut txhashset::Extension<'_>) -> Result<(), Error> {
-	// extending a fork, first identify the block where forking occurred
-	// keeping the hashes of blocks along the fork
-	let mut fork_hashes = vec![];
-	let mut current = ext.batch.get_previous_header(&b.header)?;
-	while current.height > 0 && !ext.is_on_current_chain(&current).is_ok() {
-		fork_hashes.push(current.hash());
-		current = ext.batch.get_previous_header(&current)?;
-	}
-	fork_hashes.reverse();
-
-	let forked_header = current;
-=======
 pub fn rewind_and_apply_fork(
 	header: &BlockHeader,
 	ext: &mut txhashset::ExtensionPair<'_>,
@@ -791,7 +533,6 @@
 	}
 	let fork_point = current;
 	extension.rewind(&fork_point)?;
->>>>>>> f389e57c
 
 	// Then apply all full blocks since this common ancestor
 	// to put txhashet extension in a state to accept the new block.
@@ -813,14 +554,11 @@
 		// Validate the block against the UTXO set.
 		validate_utxo(&fb, ext)?;
 		// Re-verify block_sums to set the block_sums up on this fork correctly.
-<<<<<<< HEAD
-		verify_block_sums(&fb, ext)?;
-=======
 		verify_block_sums(&fb, batch)?;
->>>>>>> f389e57c
 		// Re-apply the blocks.
 		apply_block_to_txhashset(&fb, ext)?;
 	}
+
 	Ok(())
 }
 
