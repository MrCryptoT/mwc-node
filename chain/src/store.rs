--- conflicted
+++ resolved
@@ -33,6 +33,7 @@
 const HEAD_PREFIX: u8 = 'H' as u8;
 const TAIL_PREFIX: u8 = 'T' as u8;
 const COMMIT_POS_PREFIX: u8 = 'c' as u8;
+const COMMIT_POS_HGT_PREFIX: u8 = 'p' as u8;
 const BLOCK_INPUT_BITMAP_PREFIX: u8 = 'B' as u8;
 const BLOCK_SUMS_PREFIX: u8 = 'M' as u8;
 
@@ -111,20 +112,43 @@
 		)
 	}
 
+	/// Get all outputs PMMR pos. (only for migration purpose)
+	pub fn get_all_output_pos(&self) -> Result<Vec<(Commitment, u64)>, Error> {
+		let mut outputs_pos = Vec::new();
+		let key = to_key(COMMIT_POS_PREFIX, &mut "".to_string().into_bytes());
+		for (k, pos) in self.db.iter::<u64>(&key)? {
+			outputs_pos.push((Commitment::from_vec(k[2..].to_vec()), pos));
+		}
+		Ok(outputs_pos)
+	}
+
 	/// Get PMMR pos for the given output commitment.
+	/// Note:
+	/// 	- Original prefix 'COMMIT_POS_PREFIX' is not used anymore for normal case, refer to #2889 for detail.
+	///		- To be compatible with the old callers, let's keep this function name but replace with new prefix 'COMMIT_POS_HGT_PREFIX'
 	pub fn get_output_pos(&self, commit: &Commitment) -> Result<u64, Error> {
-		option_to_not_found(
-<<<<<<< HEAD
-			self.db
-				.get_ser(&to_key(COMMIT_POS_PREFIX, &mut commit.as_ref().to_vec())),
-			&format!("Output position for: {:?}", commit),
-=======
+		let res: Result<Option<(u64, u64)>, Error> = self.db.get_ser(&to_key(
+			COMMIT_POS_HGT_PREFIX,
+			&mut commit.as_ref().to_vec(),
+		));
+		match res {
+			Ok(None) => Err(Error::NotFoundErr(format!(
+				"Output position for: {:?}",
+				commit
+			))),
+			Ok(Some((pos, _height))) => Ok(pos),
+			Err(e) => Err(e),
+		}
+	}
+
+	/// Get PMMR pos and block height for the given output commitment.
+	pub fn get_output_pos_height(&self, commit: &Commitment) -> Result<(u64, u64), Error> {
+		option_to_not_found(
 			self.db.get_ser(&to_key(
 				COMMIT_POS_HGT_PREFIX,
 				&mut commit.as_ref().to_vec(),
 			)),
 			|| format!("Output position for: {:?}", commit),
->>>>>>> f389e57c
 		)
 	}
 
@@ -158,25 +182,6 @@
 		self.get_block_header(&self.head()?.last_block_h)
 	}
 
-<<<<<<< HEAD
-	/// Head of the header chain (not the same thing as head_header).
-	pub fn header_head(&self) -> Result<Tip, Error> {
-		option_to_not_found(self.db.get_ser(&vec![HEADER_HEAD_PREFIX]), "HEADER_HEAD")
-	}
-
-	/// Get "sync" head.
-	pub fn get_sync_head(&self) -> Result<Tip, Error> {
-		option_to_not_found(self.db.get_ser(&vec![SYNC_HEAD_PREFIX]), "SYNC_HEAD")
-	}
-
-	/// Save head to db.
-	pub fn save_head(&self, t: &Tip) -> Result<(), Error> {
-		self.db.put_ser(&vec![HEAD_PREFIX], t)?;
-		self.db.put_ser(&vec![HEADER_HEAD_PREFIX], t)
-	}
-
-=======
->>>>>>> f389e57c
 	/// Save body head to db.
 	pub fn save_body_head(&self, t: &Tip) -> Result<(), Error> {
 		self.db.put_ser(&vec![HEAD_PREFIX], t)
@@ -251,13 +256,6 @@
 		Ok(())
 	}
 
-<<<<<<< HEAD
-	/// Save output_pos to index.
-	pub fn save_output_pos(&self, commit: &Commitment, pos: u64) -> Result<(), Error> {
-		self.db.put_ser(
-			&to_key(COMMIT_POS_PREFIX, &mut commit.as_ref().to_vec())[..],
-			&pos,
-=======
 	/// Save output_pos and block height to index.
 	pub fn save_output_pos_height(
 		&self,
@@ -268,22 +266,31 @@
 		self.db.put_ser(
 			&to_key(COMMIT_POS_HGT_PREFIX, &mut commit.as_ref().to_vec())[..],
 			&(pos, height),
->>>>>>> f389e57c
 		)
 	}
 
 	/// Get output_pos from index.
+	/// Note:
+	/// 	- Original prefix 'COMMIT_POS_PREFIX' is not used for normal case anymore, refer to #2889 for detail.
+	///		- To be compatible with the old callers, let's keep this function name but replace with new prefix 'COMMIT_POS_HGT_PREFIX'
 	pub fn get_output_pos(&self, commit: &Commitment) -> Result<u64, Error> {
-		option_to_not_found(
-<<<<<<< HEAD
-			self.db
-				.get_ser(&to_key(COMMIT_POS_PREFIX, &mut commit.as_ref().to_vec())),
-			&format!("Output position for commit: {:?}", commit),
-		)
-	}
-
-	/// Clear all entries from the output_pos index (must be rebuilt after).
-=======
+		let res: Result<Option<(u64, u64)>, Error> = self.db.get_ser(&to_key(
+			COMMIT_POS_HGT_PREFIX,
+			&mut commit.as_ref().to_vec(),
+		));
+		match res {
+			Ok(None) => Err(Error::NotFoundErr(format!(
+				"Output position for: {:?}",
+				commit
+			))),
+			Ok(Some((pos, _height))) => Ok(pos),
+			Err(e) => Err(e),
+		}
+	}
+
+	/// Get output_pos and block height from index.
+	pub fn get_output_pos_height(&self, commit: &Commitment) -> Result<(u64, u64), Error> {
+		option_to_not_found(
 			self.db.get_ser(&to_key(
 				COMMIT_POS_HGT_PREFIX,
 				&mut commit.as_ref().to_vec(),
@@ -293,10 +300,18 @@
 	}
 
 	/// Clear all entries from the output_pos index. (only for migration purpose)
->>>>>>> f389e57c
 	pub fn clear_output_pos(&self) -> Result<(), Error> {
 		let key = to_key(COMMIT_POS_PREFIX, &mut "".to_string().into_bytes());
 		for (k, _) in self.db.iter::<u64>(&key)? {
+			self.db.delete(&k)?;
+		}
+		Ok(())
+	}
+
+	/// Clear all entries from the (output_pos,height) index (must be rebuilt after).
+	pub fn clear_output_pos_height(&self) -> Result<(), Error> {
+		let key = to_key(COMMIT_POS_HGT_PREFIX, &mut "".to_string().into_bytes());
+		for (k, _) in self.db.iter::<(u64, u64)>(&key)? {
 			self.db.delete(&k)?;
 		}
 		Ok(())
