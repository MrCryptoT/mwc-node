name: grin
<<<<<<< HEAD
version: "2.0.0"
=======
>>>>>>> 849a3350
about: Lightweight implementation of the MimbleWimble protocol.
author: The Grin Team

args:
  - floonet:
      help: Run grin against the Floonet (as opposed to mainnet)
      long: floonet
      takes_value: false
  - usernet:
      help: Run grin as a local-only network. Doesn't block peer connections but will not connect to any peer or seed
      long: usernet
      takes_value: false
subcommands:
  - wallet:
      about: As of v1.1.0, the wallet has been split into a separate executable. See https://github.com/mimblewimble/grin-wallet/releases
      usage: As of v1.1.0, the wallet has been split into a separate executable. See https://github.com/mimblewimble/grin-wallet/releases to download
  - server:
      about: Control the Grin server
      args:
        - config_file:
            help: Path to a grin-server.toml configuration file
            short: c
            long: config_file
            takes_value: true
        - port:
            help: Port to start the P2P server on
            short: p
            long: port
            takes_value: true
        - api_port:
            help: Port on which to start the api server (e.g. transaction pool api)
            short: api
            long: api_port
            takes_value: true
        - seed:
            help: Override seed node(s) to connect to
            short: s
            long: seed
            takes_value: true
        - wallet_url:
            help: The wallet listener to which mining rewards will be sent
            short: w
            long: wallet_url
            takes_value: true
      subcommands:
        - config:
            about: Generate a configuration grin-server.toml file in the current directory
        - run:
            about: Run the Grin server in this console
  - client:
      about: Communicates with the Grin server
      subcommands:
        - status:
            about: Current status of the Grin chain
        - listconnectedpeers:
            about: Print a list of currently connected peers
        - ban:
            about: Ban peer
            args:
              - peer:
                  help: Peer ip and port (e.g. 10.12.12.13:13414)
                  short: p
                  long: peer
                  required: true
                  takes_value: true
        - unban:
            about: Unban peer
            args:
              - peer:
                  help: Peer ip and port (e.g. 10.12.12.13:13414)
                  short: p
                  long: peer
                  required: true
                  takes_value: true<|MERGE_RESOLUTION|>--- conflicted
+++ resolved
@@ -1,8 +1,4 @@
 name: grin
-<<<<<<< HEAD
-version: "2.0.0"
-=======
->>>>>>> 849a3350
 about: Lightweight implementation of the MimbleWimble protocol.
 author: The Grin Team
 
