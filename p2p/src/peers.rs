// Copyright 2020 The Grin Developers
//
// Licensed under the Apache License, Version 2.0 (the "License");
// you may not use this file except in compliance with the License.
// You may obtain a copy of the License at
//
//     http://www.apache.org/licenses/LICENSE-2.0
//
// Unless required by applicable law or agreed to in writing, software
// distributed under the License is distributed on an "AS IS" BASIS,
// WITHOUT WARRANTIES OR CONDITIONS OF ANY KIND, either express or implied.
// See the License for the specific language governing permissions and
// limitations under the License.

use crate::util::RwLock;
use std::collections::HashMap;
use std::fs::File;
use std::path::PathBuf;
use std::sync::Arc;

use rand::seq::SliceRandom;
use rand::thread_rng;

use crate::chain;
use crate::core::core;
use crate::core::core::hash::{Hash, Hashed};
use crate::core::global;
use crate::core::pow::Difficulty;
use crate::peer::Peer;
use crate::store::{PeerData, PeerStore, State};
use crate::types::{
	Capabilities, ChainAdapter, Error, NetAdapter, P2PConfig, PeerAddr, PeerInfo, ReasonForBan,
	TxHashSetRead, MAX_PEER_ADDRS,
};
use chrono::prelude::*;
use chrono::Duration;
use grin_util::StopState;

const LOCK_TIMEOUT: std::time::Duration = std::time::Duration::from_secs(2);

pub struct Peers {
	pub adapter: Arc<dyn ChainAdapter>,
	store: PeerStore,
	peers: RwLock<HashMap<PeerAddr, Arc<Peer>>>,
	config: P2PConfig,
	stop_state: Arc<StopState>,
}

impl Peers {
	pub fn new(
		store: PeerStore,
		adapter: Arc<dyn ChainAdapter>,
		config: P2PConfig,
		stop_state: Arc<StopState>,
	) -> Peers {
		Peers {
			adapter,
			store,
			config,
			peers: RwLock::new(HashMap::new()),
			stop_state,
		}
	}

	/// Adds the peer to our internal peer mapping. Note that the peer is still
	/// returned so the server can run it.
	pub fn add_connected(&self, peer: Arc<Peer>) -> Result<(), Error> {
		let mut peers = self.peers.try_write_for(LOCK_TIMEOUT).ok_or_else(|| {
			error!("add_connected: failed to get peers lock");
			Error::Timeout
		})?;

		if self.is_banned(peer.info.addr.clone()) {
			return Err(Error::Banned);
		}
		let peer_data = PeerData {
			addr: peer.info.addr.clone(),
			capabilities: peer.info.capabilities,
			user_agent: peer.info.user_agent.clone(),
			flags: State::Healthy,
			last_banned: 0,
			ban_reason: ReasonForBan::None,
			last_connected: Utc::now().timestamp(),
		};
		debug!("Saving newly connected peer {}.", peer_data.addr);
		self.save_peer(&peer_data)?;
		peers.insert(peer_data.addr, peer);

		Ok(())
	}

	/// Add a peer as banned to block future connections, usually due to failed
	/// handshake
	pub fn add_banned(&self, addr: PeerAddr, ban_reason: ReasonForBan) -> Result<(), Error> {
		let peer_data = PeerData {
			addr: addr.clone(),
			capabilities: Capabilities::UNKNOWN,
			user_agent: "".to_string(),
			flags: State::Banned,
			last_banned: Utc::now().timestamp(),
			ban_reason,
			last_connected: Utc::now().timestamp(),
		};
		debug!("Banning peer {}, ban_reason={:?}", addr, ban_reason);
		self.save_peer(&peer_data)
	}

	/// Check if this peer address is already known (are we already connected to it)?
	/// We try to get the read lock but if we experience contention
	/// and this attempt fails then return an error allowing the caller
	/// to decide how best to handle this.
	pub fn is_known(&self, addr: PeerAddr) -> Result<bool, Error> {
		let peers = self.peers.try_read_for(LOCK_TIMEOUT).ok_or_else(|| {
			error!("is_known: failed to get peers lock");
			Error::Internal("is_known: failed to get peers lock".to_string())
		})?;
		Ok(peers.contains_key(&addr))
	}

	/// Get vec of peers we are currently connected to.
	pub fn connected_peers(&self) -> Vec<Arc<Peer>> {
		let peers = match self.peers.try_read_for(LOCK_TIMEOUT) {
			Some(peers) => peers,
			None => {
				if !self.stop_state.is_stopped() {
					// When stopped, peers access is locked by stopped thread
					error!("connected_peers: failed to get peers lock");
				}
				return vec![];
			}
		};
		let mut res = peers
			.values()
			.filter(|p| p.is_connected())
			.cloned()
			.collect::<Vec<_>>();
		res.shuffle(&mut thread_rng());
		res
	}

	/// Get vec of peers we currently have an outgoing connection with.
	pub fn outgoing_connected_peers(&self) -> Vec<Arc<Peer>> {
		self.connected_peers()
			.into_iter()
			.filter(|x| x.info.is_outbound())
			.collect()
	}

	/// Get vec of peers we currently have an incoming connection with.
	pub fn incoming_connected_peers(&self) -> Vec<Arc<Peer>> {
		self.connected_peers()
			.into_iter()
			.filter(|x| x.info.is_inbound())
			.collect()
	}

	/// Get a peer we're connected to by address.
	pub fn get_connected_peer(&self, addr: PeerAddr) -> Option<Arc<Peer>> {
		if self.stop_state.is_stopped() {
			return None;
		}

		let peers = match self.peers.try_read_for(LOCK_TIMEOUT) {
			Some(peers) => peers,
			None => {
				if !self.stop_state.is_stopped() {
					// When stopped, peers access is locked by stopped thread
					error!("get_connected_peer: failed to get peers lock");
				}
				return None;
			}
		};
		peers.get(&addr).cloned()
	}

	/// Number of peers currently connected to.
	pub fn peer_count(&self) -> u32 {
		self.connected_peers().len() as u32
	}

	/// Number of outbound peers currently connected to.
	pub fn peer_outbound_count(&self) -> u32 {
		self.outgoing_connected_peers().len() as u32
	}

	/// Number of inbound peers currently connected to.
	pub fn peer_inbound_count(&self) -> u32 {
		self.incoming_connected_peers().len() as u32
	}

	// Return vec of connected peers that currently advertise more work
	// (total_difficulty) than we do.
	pub fn more_work_peers(&self) -> Result<Vec<Arc<Peer>>, chain::Error> {
		let peers = self.connected_peers();
		if peers.is_empty() {
			return Ok(vec![]);
		}

		let total_difficulty = self.total_difficulty()?;

		let mut max_peers = peers
			.into_iter()
			.filter(|x| x.info.total_difficulty() > total_difficulty)
			.collect::<Vec<_>>();

		max_peers.shuffle(&mut thread_rng());
		Ok(max_peers)
	}

	// Return number of connected peers that currently advertise more/same work
	// (total_difficulty) than/as we do.
	pub fn more_or_same_work_peers(&self) -> Result<usize, chain::Error> {
		let peers = self.connected_peers();
		if peers.is_empty() {
			return Ok(0);
		}

		let total_difficulty = self.total_difficulty()?;

		Ok(peers
			.iter()
			.filter(|x| x.info.total_difficulty() >= total_difficulty)
			.count())
	}

	/// Returns single random peer with more work than us.
	pub fn more_work_peer(&self) -> Option<Arc<Peer>> {
		match self.more_work_peers() {
			Ok(mut peers) => peers.pop(),
			Err(e) => {
				error!("failed to get more work peers: {:?}", e);
				None
			}
		}
	}

	/// Return vec of connected peers that currently have the most worked
	/// branch, showing the highest total difficulty.
	pub fn most_work_peers(&self) -> Vec<Arc<Peer>> {
		let peers = self.connected_peers();
		if peers.is_empty() {
			return vec![];
		}

		let max_total_difficulty = match peers.iter().map(|x| x.info.total_difficulty()).max() {
			Some(v) => v,
			None => return vec![],
		};

		let mut max_peers = peers
			.into_iter()
			.filter(|x| x.info.total_difficulty() == max_total_difficulty)
			.collect::<Vec<_>>();

		max_peers.shuffle(&mut thread_rng());
		max_peers
	}

	/// Returns single random peer with the most worked branch, showing the
	/// highest total difficulty.
	pub fn most_work_peer(&self) -> Option<Arc<Peer>> {
		self.most_work_peers().pop()
	}

	pub fn is_banned(&self, peer_addr: PeerAddr) -> bool {
		if let Ok(peer) = self.store.get_peer(peer_addr) {
			return peer.flags == State::Banned;
		}
		false
	}
	/// Ban a peer, disconnecting it if we're currently connected
	pub fn ban_peer(&self, peer_addr: PeerAddr, ban_reason: ReasonForBan) -> Result<(), Error> {
		self.update_state(peer_addr.clone(), State::Banned)?;

		match self.get_connected_peer(peer_addr.clone()) {
			Some(peer) => {
				info!("Banning peer {}, ban_reason {:?}", peer_addr, ban_reason);
				// setting peer status will get it removed at the next clean_peer
				peer.send_ban_reason(ban_reason)?;
				peer.set_banned();
				peer.stop();
				let mut peers = self.peers.try_write_for(LOCK_TIMEOUT).ok_or_else(|| {
					error!("ban_peer: failed to get peers lock");
					Error::PeerException("ban_peer: failed to get peers lock".to_string())
				})?;
				peers.remove(&peer.info.addr);
				Ok(())
			}
			None => Err(Error::PeerNotFound),
		}
	}

	/// Unban a peer, checks if it exists and banned then unban
	pub fn unban_peer(&self, peer_addr: PeerAddr) -> Result<(), Error> {
		info!("unban_peer: peer {}", peer_addr);
		// check if peer exist
		self.get_peer(peer_addr.clone())?;
		if self.is_banned(peer_addr.clone()) {
			self.update_state(peer_addr, State::Healthy)
		} else {
			Err(Error::PeerNotBanned)
		}
	}

	fn broadcast<F>(&self, obj_name: &str, inner: F) -> u32
	where
		F: Fn(&Peer) -> Result<bool, Error>,
	{
		let mut count = 0;

		for p in self.connected_peers().iter() {
			match inner(&p) {
				Ok(true) => count += 1,
				Ok(false) => (),
				Err(e) => {
					debug!(
						"Error sending {:?} to peer {:?}: {:?}",
						obj_name, &p.info.addr, e
					);

					let mut peers = match self.peers.try_write_for(LOCK_TIMEOUT) {
						Some(peers) => peers,
						None => {
							error!("broadcast: failed to get peers lock");
							break;
						}
					};
					p.stop();
					peers.remove(&p.info.addr);
				}
			}
		}
		count
	}

	/// Broadcast a compact block to all our connected peers.
	/// This is only used when initially broadcasting a newly mined block.
	pub fn broadcast_compact_block(&self, b: &core::CompactBlock) {
		let count = self.broadcast("compact block", |p| p.send_compact_block(b));
		debug!(
			"broadcast_compact_block: {}, {} at {}, to {} peers, done.",
			b.hash(),
			b.header.pow.total_difficulty,
			b.header.height,
			count,
		);
	}

	/// Broadcast a block header to all our connected peers.
	/// A peer implementation may drop the broadcast request
	/// if it knows the remote peer already has the header.
	pub fn broadcast_header(&self, bh: &core::BlockHeader) {
		let count = self.broadcast("header", |p| p.send_header(bh));
		debug!(
			"broadcast_header: {}, {} at {}, to {} peers, done.",
			bh.hash(),
			bh.pow.total_difficulty,
			bh.height,
			count,
		);
	}

	/// Broadcasts the provided transaction to all our connected peers.
	/// A peer implementation may drop the broadcast request
	/// if it knows the remote peer already has the transaction.
	pub fn broadcast_transaction(&self, tx: &core::Transaction) {
		let count = self.broadcast("transaction", |p| p.send_transaction(tx));
		debug!(
			"broadcast_transaction: {} to {} peers, done.",
			tx.hash(),
			count,
		);
	}

	/// Ping all our connected peers. Always automatically expects a pong back
	/// or disconnects. This acts as a liveness test.
	pub fn check_all(&self, total_difficulty: Difficulty, height: u64) {
		for p in self.connected_peers().iter() {
			if let Err(e) = p.send_ping(total_difficulty, height) {
				debug!("Error pinging peer {:?}: {:?}", &p.info.addr, e);
				let mut peers = match self.peers.try_write_for(LOCK_TIMEOUT) {
					Some(peers) => peers,
					None => {
						error!("check_all: failed to get peers lock");
						break;
					}
				};
				p.stop();
				peers.remove(&p.info.addr);
			}
		}
	}

	/// All peer information we have in storage
	pub fn all_peers(&self) -> Vec<PeerData> {
		match self.store.all_peers() {
			Ok(peers) => peers,
			Err(e) => {
				error!("all_peers failed: {:?}", e);
				vec![]
			}
		}
	}

	/// Find peers in store (not necessarily connected) and return their data
	pub fn find_peers(&self, state: State, cap: Capabilities, count: usize) -> Vec<PeerData> {
		match self.store.find_peers(state, cap, count) {
			Ok(peers) => peers,
			Err(e) => {
				error!("failed to find peers: {:?}", e);
				vec![]
			}
		}
	}

	/// Get peer in store by address
	pub fn get_peer(&self, peer_addr: PeerAddr) -> Result<PeerData, Error> {
		self.store.get_peer(peer_addr).map_err(From::from)
	}

	/// Whether we've already seen a peer with the provided address
	pub fn exists_peer(&self, peer_addr: PeerAddr) -> Result<bool, Error> {
		self.store.exists_peer(peer_addr).map_err(From::from)
	}

	/// Saves updated information about a peer
	pub fn save_peer(&self, p: &PeerData) -> Result<(), Error> {
		self.store.save_peer(p).map_err(From::from)
	}

	/// Updates the state of a peer in store
	pub fn update_state(&self, peer_addr: PeerAddr, new_state: State) -> Result<(), Error> {
		self.store
			.update_state(peer_addr, new_state)
			.map_err(From::from)
	}

	/// Iterate over the peer list and prune all peers we have
	/// lost connection to or have been deemed problematic.
	/// Also avoid connected peer count getting too high.
	pub fn clean_peers(
		&self,
		max_inbound_count: usize,
		max_outbound_count: usize,
		preferred_peers: &[PeerAddr],
	) {
		let mut rm = vec![];

		// build a list of peers to be cleaned up
		{
			let peers = match self.peers.try_read_for(LOCK_TIMEOUT) {
				Some(peers) => peers,
				None => {
					error!("clean_peers: can't get peers lock");
					return;
				}
			};
			for peer in peers.values() {
				if peer.is_banned() {
					debug!("clean_peers {:?}, peer banned", peer.info.addr);
					rm.push(peer.info.addr.clone());
				} else if !peer.is_connected() {
					debug!("clean_peers {:?}, not connected", peer.info.addr);
					rm.push(peer.info.addr.clone());
				} else if peer.is_abusive() {
					if let Some(counts) = peer.last_min_message_counts() {
						debug!(
							"clean_peers {:?}, abusive ({} sent, {} recv)",
							peer.info.addr, counts.0, counts.1,
						);
					}
					let _ = self.update_state(peer.info.addr.clone(), State::Banned);
					rm.push(peer.info.addr.clone());
				} else {
					let (stuck, diff) = peer.is_stuck();
					match self.adapter.total_difficulty() {
						Ok(total_difficulty) => {
							if stuck && diff < total_difficulty {
								debug!("clean_peers {:?}, stuck peer", peer.info.addr);
								let _ = self.update_state(peer.info.addr.clone(), State::Defunct);
								rm.push(peer.info.addr.clone());
							}
						}
						Err(e) => error!("failed to get total difficulty: {:?}", e),
					}
				}
			}
		}

		// check here to make sure we don't have too many outgoing connections
		let excess_outgoing_count =
			(self.peer_outbound_count() as usize).saturating_sub(max_outbound_count);
		if excess_outgoing_count > 0 {
			let mut addrs: Vec<_> = self
				.outgoing_connected_peers()
				.iter()
				.filter(|x| !preferred_peers.contains(&x.info.addr))
				.take(excess_outgoing_count)
<<<<<<< HEAD
				.map(|x| x.info.addr.clone())
				.collect::<Vec<_>>();
=======
				.map(|x| x.info.addr)
				.collect();
>>>>>>> ddb05520
			rm.append(&mut addrs);
		}

		// check here to make sure we don't have too many incoming connections
		let excess_incoming_count =
			(self.peer_inbound_count() as usize).saturating_sub(max_inbound_count);
		if excess_incoming_count > 0 {
			let mut addrs: Vec<_> = self
				.incoming_connected_peers()
				.iter()
				.filter(|x| !preferred_peers.contains(&x.info.addr))
				.take(excess_incoming_count)
<<<<<<< HEAD
				.map(|x| x.info.addr.clone())
				.collect::<Vec<_>>();
=======
				.map(|x| x.info.addr)
				.collect();
>>>>>>> ddb05520
			rm.append(&mut addrs);
		}

		// now clean up peer map based on the list to remove
		{
			let mut peers = match self.peers.try_write_for(LOCK_TIMEOUT) {
				Some(peers) => peers,
				None => {
					error!("clean_peers: failed to get peers lock");
					return;
				}
			};
			for addr in rm {
				let _ = peers.get(&addr).map(|peer| peer.stop());
				peers.remove(&addr);
			}
		}
	}

	pub fn stop(&self) {
		let mut peers = self.peers.write();
		for peer in peers.values() {
			peer.stop();
		}
		for (_, peer) in peers.drain() {
			peer.wait();
		}
	}

	/// We have enough outbound connected peers
	pub fn enough_outbound_peers(&self) -> bool {
		self.peer_outbound_count() >= self.config.peer_min_preferred_outbound_count()
	}

	/// Removes those peers that seem to have expired
	pub fn remove_expired(&self) {
		let now = Utc::now();

		// Delete defunct peers from storage
		let _ = self.store.delete_peers(|peer| {
			let diff = now - Utc.timestamp(peer.last_connected, 0);

			let should_remove = peer.flags == State::Defunct
				&& diff > Duration::seconds(global::PEER_EXPIRATION_REMOVE_TIME);

			if should_remove {
				debug!(
					"removing peer {:?}: last connected {} days {} hours {} minutes ago.",
					peer.addr,
					diff.num_days(),
					diff.num_hours(),
					diff.num_minutes()
				);
			}

			should_remove
		});
	}
}

impl ChainAdapter for Peers {
	fn total_difficulty(&self) -> Result<Difficulty, chain::Error> {
		self.adapter.total_difficulty()
	}

	fn total_height(&self) -> Result<u64, chain::Error> {
		self.adapter.total_height()
	}

	fn get_transaction(&self, kernel_hash: Hash) -> Option<core::Transaction> {
		self.adapter.get_transaction(kernel_hash)
	}

	fn tx_kernel_received(
		&self,
		kernel_hash: Hash,
		peer_info: &PeerInfo,
	) -> Result<bool, chain::Error> {
		self.adapter.tx_kernel_received(kernel_hash, peer_info)
	}

	fn transaction_received(
		&self,
		tx: core::Transaction,
		stem: bool,
	) -> Result<bool, chain::Error> {
		self.adapter.transaction_received(tx, stem)
	}

	fn block_received(
		&self,
		b: core::Block,
		peer_info: &PeerInfo,
		opts: chain::Options,
	) -> Result<bool, chain::Error> {
		let hash = b.hash();
		if !self.adapter.block_received(b, peer_info, opts)? {
			// if the peer sent us a block that's intrinsically bad
			// they are either mistaken or malevolent, both of which require a ban
			debug!(
				"Received a bad block {} from  {}, the peer will be banned",
				hash,
				peer_info.addr.clone(),
			);
			self.ban_peer(peer_info.addr.clone(), ReasonForBan::BadBlock)
				.map_err(|e| chain::ErrorKind::Other(format!("ban peer error {}", e)))?;
			Ok(false)
		} else {
			Ok(true)
		}
	}

	fn compact_block_received(
		&self,
		cb: core::CompactBlock,
		peer_info: &PeerInfo,
	) -> Result<bool, chain::Error> {
		let hash = cb.hash();
		if !self.adapter.compact_block_received(cb, peer_info)? {
			// if the peer sent us a block that's intrinsically bad
			// they are either mistaken or malevolent, both of which require a ban
			debug!(
				"Received a bad compact block {} from  {}, the peer will be banned",
				hash,
				peer_info.addr.clone()
			);
			self.ban_peer(peer_info.addr.clone(), ReasonForBan::BadCompactBlock)
				.map_err(|e| chain::ErrorKind::Other(format!("ban peer error {}", e)))?;
			Ok(false)
		} else {
			Ok(true)
		}
	}

	fn header_received(
		&self,
		bh: core::BlockHeader,
		peer_info: &PeerInfo,
	) -> Result<bool, chain::Error> {
		if !self.adapter.header_received(bh, peer_info)? {
			// if the peer sent us a block header that's intrinsically bad
			// they are either mistaken or malevolent, both of which require a ban
			self.ban_peer(peer_info.addr.clone(), ReasonForBan::BadBlockHeader)
				.map_err(|e| chain::ErrorKind::Other(format!("ban peer error {}", e)))?;
			Ok(false)
		} else {
			Ok(true)
		}
	}

	fn headers_received(
		&self,
		headers: &[core::BlockHeader],
		peer_info: &PeerInfo,
		header_sync_cache_size: u64,
	) -> Result<bool, chain::Error> {
		if !self
			.adapter
			.headers_received(headers, peer_info, header_sync_cache_size)?
		{
			// if the peer sent us a block header that's intrinsically bad
			// they are either mistaken or malevolent, both of which require a ban
			self.ban_peer(peer_info.addr.clone(), ReasonForBan::BadBlockHeader)
				.map_err(|e| chain::ErrorKind::Other(format!("ban peer error {}", e)))?;
			Ok(false)
		} else {
			Ok(true)
		}
	}

	// note not needed to implement because adapter is called by headers_received and header_received
	fn process_add_headers_sync(
		&self,
		_: &[core::BlockHeader],
		_: u64,
	) -> Result<bool, chain::Error> {
		unimplemented!()
	}

	fn locate_headers(&self, hs: &[Hash]) -> Result<Vec<core::BlockHeader>, chain::Error> {
		self.adapter.locate_headers(hs)
	}

	fn get_block(&self, h: Hash, peer_info: &PeerInfo) -> Option<core::Block> {
		self.adapter.get_block(h, peer_info)
	}

	fn txhashset_read(&self, h: Hash) -> Option<TxHashSetRead> {
		self.adapter.txhashset_read(h)
	}

	fn txhashset_archive_header(&self) -> Result<core::BlockHeader, chain::Error> {
		self.adapter.txhashset_archive_header()
	}

	fn txhashset_receive_ready(&self) -> bool {
		self.adapter.txhashset_receive_ready()
	}

	fn txhashset_write(
		&self,
		h: Hash,
		txhashset_data: File,
		peer_info: &PeerInfo,
	) -> Result<bool, chain::Error> {
		if self.adapter.txhashset_write(h, txhashset_data, peer_info)? {
			debug!(
				"Received a bad txhashset data from {}, the peer will be banned",
				peer_info.addr.clone()
			);
			self.ban_peer(peer_info.addr.clone(), ReasonForBan::BadTxHashSet)
				.map_err(|e| chain::ErrorKind::Other(format!("ban peer error {}", e)))?;
			Ok(true)
		} else {
			Ok(false)
		}
	}

	fn txhashset_download_update(
		&self,
		start_time: DateTime<Utc>,
		downloaded_size: u64,
		total_size: u64,
	) -> bool {
		self.adapter
			.txhashset_download_update(start_time, downloaded_size, total_size)
	}

	fn get_tmp_dir(&self) -> PathBuf {
		self.adapter.get_tmp_dir()
	}

	fn get_tmpfile_pathname(&self, tmpfile_name: String) -> PathBuf {
		self.adapter.get_tmpfile_pathname(tmpfile_name)
	}
}

impl NetAdapter for Peers {
	/// Find good peers we know with the provided capability and return their
	/// addresses.
	fn find_peer_addrs(&self, capab: Capabilities) -> Vec<PeerAddr> {
		let peers = self.find_peers(State::Healthy, capab, MAX_PEER_ADDRS as usize);
		trace!("find_peer_addrs: {} healthy peers picked", peers.len());
		map_vec!(peers, |p| p.addr.clone())
	}

	/// A list of peers has been received from one of our peers.
	fn peer_addrs_received(&self, peer_addrs: Vec<PeerAddr>) {
		trace!("Received {} peer addrs, saving.", peer_addrs.len());
		for pa in peer_addrs {
			if let Ok(e) = self.exists_peer(pa.clone()) {
				if e {
					continue;
				}
			}
			let peer = PeerData {
				addr: pa,
				capabilities: Capabilities::UNKNOWN,
				user_agent: "".to_string(),
				flags: State::Healthy,
				last_banned: 0,
				ban_reason: ReasonForBan::None,
				last_connected: Utc::now().timestamp(),
			};
			if let Err(e) = self.save_peer(&peer) {
				error!("Could not save received peer address: {:?}", e);
			}
		}
	}

	fn peer_difficulty(&self, addr: PeerAddr, diff: Difficulty, height: u64) {
		if let Some(peer) = self.get_connected_peer(addr) {
			peer.info.update(height, diff);
		}
	}

	fn is_banned(&self, addr: PeerAddr) -> bool {
		if let Ok(peer) = self.get_peer(addr) {
			peer.flags == State::Banned
		} else {
			false
		}
	}
}<|MERGE_RESOLUTION|>--- conflicted
+++ resolved
@@ -496,13 +496,8 @@
 				.iter()
 				.filter(|x| !preferred_peers.contains(&x.info.addr))
 				.take(excess_outgoing_count)
-<<<<<<< HEAD
 				.map(|x| x.info.addr.clone())
-				.collect::<Vec<_>>();
-=======
-				.map(|x| x.info.addr)
 				.collect();
->>>>>>> ddb05520
 			rm.append(&mut addrs);
 		}
 
@@ -515,13 +510,8 @@
 				.iter()
 				.filter(|x| !preferred_peers.contains(&x.info.addr))
 				.take(excess_incoming_count)
-<<<<<<< HEAD
 				.map(|x| x.info.addr.clone())
-				.collect::<Vec<_>>();
-=======
-				.map(|x| x.info.addr)
 				.collect();
->>>>>>> ddb05520
 			rm.append(&mut addrs);
 		}
 
