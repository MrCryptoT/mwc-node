--- conflicted
+++ resolved
@@ -266,8 +266,6 @@
 			init_net_hooks(&config),
 		));
 
-<<<<<<< HEAD
-=======
 		// we always support tor, so don't rely on config. This fixes
 		// the problem of old config files
 		// only for capabilities params, doesn't mean
@@ -422,7 +420,6 @@
 			socks_port, config.tor_config.tor_enabled
 		);
 
->>>>>>> 84195dde
 		let p2p_server = Arc::new(p2p::Server::new(
 			&config.db_root,
 			config.p2p_config.capabilities,
