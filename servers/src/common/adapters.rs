// Copyright 2020 The Grin Developers
//
// Licensed under the Apache License, Version 2.0 (the "License");
// you may not use this file except in compliance with the License.
// You may obtain a copy of the License at
//
//     http://www.apache.org/licenses/LICENSE-2.0
//
// Unless required by applicable law or agreed to in writing, software
// distributed under the License is distributed on an "AS IS" BASIS,
// WITHOUT WARRANTIES OR CONDITIONS OF ANY KIND, either express or implied.
// See the License for the specific language governing permissions and
// limitations under the License.

//! Adapters connecting new block, new transaction, and accepted transaction
//! events to consumers of those events.

use crate::util::RwLock;
use std::fs::File;
use std::path::PathBuf;
use std::sync::{Arc, Weak};
use std::thread;
use std::time::Instant;

<<<<<<< HEAD
use std::collections::HashMap;
use std::sync::Mutex;

use crate::chain::{self, BlockStatus, ChainAdapter, Options, SyncState, SyncStatus};
=======
use crate::chain::{
	self, BlockStatus, ChainAdapter, Options, SyncState, SyncStatus, TxHashsetDownloadStats,
};
>>>>>>> ddb05520
use crate::common::hooks::{ChainEvents, NetEvents};
use crate::common::types::{ChainValidationMode, DandelionEpoch, ServerConfig};
use crate::core::core::hash::{Hash, Hashed};
use crate::core::core::transaction::Transaction;
use crate::core::core::verifier_cache::VerifierCache;
use crate::core::core::{BlockHeader, BlockSums, CompactBlock, Inputs, OutputIdentifier};
use crate::core::pow::Difficulty;
use crate::core::ser::ProtocolVersion;
use crate::core::{core, global};
use crate::p2p;
use crate::p2p::types::PeerInfo;
use crate::pool::{self, BlockChain, PoolAdapter};
use crate::util::OneTime;
use chrono::prelude::*;
use chrono::Duration;
use rand::prelude::*;
use std::sync::atomic::AtomicI64;
use std::sync::atomic::Ordering;

// NetToChainAdapter need a memory cache to prevent data overloading for network core nodes (non leaf nodes)
// This cache will drop sequense of the events during the second
struct EventCache {
	event: RwLock<Hash>,
	time: AtomicI64,
}

impl EventCache {
	fn new() -> Self {
		EventCache {
			event: RwLock::new(Hash::default()),
			time: AtomicI64::new(0),
		}
	}

	// Check if it is contain the hash value
	pub fn contains(&self, hash: &Hash, update: bool) -> bool {
		let now = Utc::now().timestamp_millis();
		let time_limit = now - 1000; // lock for a 1 second, should be enough to reduce the load.
		if self.time.load(Ordering::Relaxed) < time_limit {
			if update {
				*(self.event.write()) = *hash;
				self.time.store(now, Ordering::Relaxed);
			}
			return false;
		}

		if *self.event.read() == *hash {
			true
		} else {
			if update {
				*(self.event.write()) = *hash;
				self.time.store(now, Ordering::Relaxed);
			}
			false
		}
	}
}

/// Implementation of the NetAdapter for the . Gets notified when new
/// blocks and transactions are received and forwards to the chain and pool
/// implementations.
pub struct NetToChainAdapter<B, P, V>
where
	B: BlockChain,
	P: PoolAdapter,
	V: VerifierCache + 'static,
{
	sync_state: Arc<SyncState>,
	chain: Weak<chain::Chain>,
	tx_pool: Arc<RwLock<pool::TransactionPool<B, P, V>>>,
	verifier_cache: Arc<RwLock<V>>,
	peers: OneTime<Weak<p2p::Peers>>,
	config: ServerConfig,
	hooks: Vec<Box<dyn NetEvents + Send + Sync>>,

	// local in mem cache
	processed_headers: EventCache,
	processed_blocks: EventCache,
	processed_transactions: EventCache,

	header_cache: Arc<Mutex<HashMap<u64, core::BlockHeader>>>,
	tip_processed: Arc<Mutex<u64>>,
	reset_tip: Arc<Mutex<u64>>,
}

impl<B, P, V> p2p::ChainAdapter for NetToChainAdapter<B, P, V>
where
	B: BlockChain,
	P: PoolAdapter,
	V: VerifierCache + 'static,
{
	fn total_difficulty(&self) -> Result<Difficulty, chain::Error> {
		Ok(self.chain().head()?.total_difficulty)
	}

	fn total_height(&self) -> Result<u64, chain::Error> {
		Ok(self.chain().head()?.height)
	}

	fn get_transaction(&self, kernel_hash: Hash) -> Option<core::Transaction> {
		self.tx_pool.read().retrieve_tx_by_kernel_hash(kernel_hash)
	}

	fn tx_kernel_received(
		&self,
		kernel_hash: Hash,
		peer_info: &PeerInfo,
	) -> Result<bool, chain::Error> {
		// nothing much we can do with a new transaction while syncing
		if self.sync_state.is_syncing() {
			return Ok(true);
		}

		let tx = self.tx_pool.read().retrieve_tx_by_kernel_hash(kernel_hash);

		if tx.is_none() {
			self.request_transaction(kernel_hash, peer_info);
		}
		Ok(true)
	}

	fn transaction_received(
		&self,
		tx: core::Transaction,
		stem: bool,
	) -> Result<bool, chain::Error> {
		if self.sync_state.is_syncing() {
			return Ok(true);
		}

		// nothing much we can do with a new transaction while syncing
		let tx_hash = tx.hash();
		// For transaction we allow double processing, we want to be sure that TX will be stored in the pool
		// because there is no recovery plan for transactions. So we want to use natural retry to help us handle failures
		if self.processed_transactions.contains(&tx_hash, false) {
			debug!("transaction_received, cache for {} Rejected", tx_hash);
			return Ok(true);
		} else {
			debug!("transaction_received, cache for {} OK", tx_hash);
		}

		let source = pool::TxSource::Broadcast;

		let header = self.chain().head_header()?;

		for hook in &self.hooks {
			hook.on_transaction_received(&tx);
		}

		let mut tx_pool = self.tx_pool.write();
		match tx_pool.add_to_pool(source, tx, stem, &header) {
			Ok(_) => {
				self.processed_transactions.contains(&tx_hash, true);
				Ok(true)
			}
			Err(e) => {
				debug!("Transaction {} rejected: {:?}", tx_hash, e);
				Ok(false)
			}
		}
	}

	fn block_received(
		&self,
		b: core::Block,
		peer_info: &PeerInfo,
		opts: chain::Options,
	) -> Result<bool, chain::Error> {
		let b_hash = b.hash();
		if self.processed_blocks.contains(&b_hash, true) {
			debug!("block_received, cache for {} Rejected", b_hash);
			return Ok(true);
		} else {
			debug!("block_received, cache for {} OK", b_hash);
		}

		if self.chain().block_exists(b.hash())? {
			return Ok(true);
		}

		info!(
			"Received block {} at {} from {} [in/out/kern: {}/{}/{}] going to process.",
			b.hash(),
			b.header.height,
			peer_info.addr,
			b.inputs().len(),
			b.outputs().len(),
			b.kernels().len(),
		);

		self.process_block(b, peer_info, opts)
	}

	fn compact_block_received(
		&self,
		cb: core::CompactBlock,
		peer_info: &PeerInfo,
	) -> Result<bool, chain::Error> {
		// No need to process this compact block if we have previously accepted the _full block_.
		if self.chain().block_exists(cb.hash())? {
			return Ok(true);
		}
		let bhash = cb.hash();
		debug!(
			"Received compact_block {} at {} from {} [out/kern/kern_ids: {}/{}/{}] going to process.",
			bhash,
			cb.header.height,
			peer_info.addr,
			cb.out_full().len(),
			cb.kern_full().len(),
			cb.kern_ids().len(),
		);

		let cb_hash = cb.hash();
		if cb.kern_ids().is_empty() {
			// push the freshly hydrated block through the chain pipeline
			match core::Block::hydrate_from(cb, &[]) {
				Ok(block) => {
					debug!(
						"successfully hydrated (empty) block: {} at {} ({})",
						block.header.hash(),
						block.header.height,
						block.inputs().version_str(),
					);
					if !self.sync_state.is_syncing() {
						for hook in &self.hooks {
							hook.on_block_received(&block, &peer_info.addr);
						}
					}
					self.process_block(block, peer_info, chain::Options::NONE)
				}
				Err(e) => {
					debug!("Invalid hydrated block {}: {:?}", cb_hash, e);
					return Ok(false);
				}
			}
		} else {
			// check at least the header is valid before hydrating
			if let Err(e) = self.chain().process_block_header(
				&cb.header,
				chain::Options::NONE,
				self.get_invalid_block_hashes(),
			) {
				debug!("Invalid compact block header {}: {:?}", cb_hash, e.kind());
				return Ok(!e.is_bad_data());
			}

			let (txs, missing_short_ids) = {
				self.tx_pool
					.read()
					.retrieve_transactions(cb.hash(), cb.nonce, cb.kern_ids())
			};

			debug!(
				"compact_block_received: txs from tx pool - {}, (unknown kern_ids: {})",
				txs.len(),
				missing_short_ids.len(),
			);

			// If we have missing kernels then we know we cannot hydrate this compact block.
			if !missing_short_ids.is_empty() {
				self.request_block(&cb.header, peer_info, chain::Options::NONE);
				return Ok(true);
			}

			let block = match core::Block::hydrate_from(cb.clone(), &txs) {
				Ok(block) => {
					if !self.sync_state.is_syncing() {
						for hook in &self.hooks {
							hook.on_block_received(&block, &peer_info.addr);
						}
					}
					block
				}
				Err(e) => {
					debug!("Invalid hydrated block {}: {:?}", cb.hash(), e);
					return Ok(false);
				}
			};

			if let Ok(prev) = self.chain().get_previous_header(&cb.header) {
				if block
					.validate(&prev.total_kernel_offset, self.verifier_cache.clone())
					.is_ok()
				{
					debug!(
						"successfully hydrated block: {} at {} ({})",
						block.header.hash(),
						block.header.height,
						block.inputs().version_str(),
					);
					self.process_block(block, peer_info, chain::Options::NONE)
				} else if self.sync_state.status() == SyncStatus::NoSync {
					debug!("adapter: block invalid after hydration, requesting full block");
					self.request_block(&cb.header, peer_info, chain::Options::NONE);
					Ok(true)
				} else {
					debug!("block invalid after hydration, ignoring it, cause still syncing");
					Ok(true)
				}
			} else {
				debug!("failed to retrieve previous block header (still syncing?)");
				Ok(true)
			}
		}
	}

	fn header_received(
		&self,
		bh: core::BlockHeader,
		peer_info: &PeerInfo,
	) -> Result<bool, chain::Error> {
		// No need to process this header if we have previously accepted the _full block_.
		let bh_hash = bh.hash();
		if self.processed_headers.contains(&bh_hash, true) {
			debug!("header_received, cache for {} Rejected", bh_hash);
			return Ok(true);
		} else {
			debug!("header_received, cache for {} OK", bh_hash);
		}

		if self.chain().block_exists(bh.hash())? {
			return Ok(true);
		}
		if !self.sync_state.is_syncing() {
			for hook in &self.hooks {
				hook.on_header_received(&bh, &peer_info.addr);
			}
		}

		// pushing the new block header through the header chain pipeline
		// we will go ask for the block if this is a new header
		let res = self.chain().process_block_header(
			&bh,
			chain::Options::NONE,
			self.get_invalid_block_hashes(),
		);

		if let Err(e) = res {
			debug!(
				"Block header {} refused by chain: {:?}",
				bh.hash(),
				e.kind()
			);
			if e.is_bad_data() {
				return Ok(false);
			} else {
				// we got an error when trying to process the block header
				// but nothing serious enough to need to ban the peer upstream
				return Err(e);
			}
		}

		// we have successfully processed a block header
		// so we can go request the block itself
		self.request_compact_block(&bh, peer_info);

		// done receiving the header
		Ok(true)
	}

	fn headers_received(
		&self,
		bhs: &[core::BlockHeader],
		peer_info: &PeerInfo,
		header_cache_size: u64,
	) -> Result<bool, chain::Error> {
		let tip_processed = {
			let mut tip_processed = self.tip_processed.lock().unwrap();
			let sync_head_height = self.chain().get_sync_head()?.height;

			let mut reset_tip = self.reset_tip.lock().unwrap();
			if *reset_tip != 0 {
				warn!(
					"reset of tip to {} from {} due to differing headers.",
					*reset_tip, *tip_processed
				);
				*tip_processed = *reset_tip;
				*reset_tip = 0;
			} else if *tip_processed < sync_head_height {
				*tip_processed = sync_head_height;
			}

			*tip_processed
		};

		if bhs.len() == 0 {
			return Ok(false);
		}

		info!(
			"Received {} block headers from {}, height {}, hash = {}, tip_processed = {}",
			bhs.len(),
			peer_info.addr,
			bhs[0].height,
			bhs[0].hash(),
			tip_processed,
		);

<<<<<<< HEAD
		if bhs[0].height > tip_processed + 1 {
			// we can't process this yet.
			// try to process anything in the cache that we can

			if header_cache_size > 0 {
				for bh in bhs {
					let mut hashmap = self.header_cache.lock().unwrap();
					hashmap.insert(bh.height, bh.clone());
					if bh.height > header_cache_size {
						hashmap.remove(&(bh.height - header_cache_size));
					}
				}
			}
			return Ok(true);
		}
		if header_cache_size > 0 {
			let mut itt = tip_processed + 1;
			let mut bh_backlog: Vec<core::BlockHeader> = Vec::new();
			let mut backlog_processed = false;
			loop {
				{
					let hashmap = self.header_cache.lock().unwrap();
					let next = hashmap.get(&itt);
					if !next.is_some() {
						break;
					}
					let next = next.unwrap();
					//info!("adding headers to the backlog: {}", next.height);
					bh_backlog.push(next.clone());
				}

				if bh_backlog.len() >= 256 {
					// getting too big, process and continue
					self.process_add_headers_sync(&bh_backlog.as_slice(), header_cache_size)?;
					bh_backlog = Vec::new();
					backlog_processed = true;
				}

				itt = itt + 1;
			}

			if bh_backlog.len() > 0 {
				self.process_add_headers_sync(&bh_backlog.as_slice(), header_cache_size)?;
				return Ok(true);
			}
			if backlog_processed {
				return Ok(true);
			}
		}

		let first_height = bhs[0].height;
		for bh in bhs {
			if header_cache_size > 0 {
				// set highest processed block
				let mut hashmap = self.header_cache.lock().unwrap();
				let value = hashmap.get(&bh.height);
				if value.is_some() {
					// we already have something here.
					// does it match? If so return.
					let cache_value = value.unwrap();
					if bh.prev_hash == cache_value.prev_hash {
						if first_height <= tip_processed {
							return Ok(true);
						}
					} else {
						// it doesn't match! there must have
						// been a reorg or someone gave us bad headers.
						// clear the entire hashmap to be safe.
						// go back to previous logic at this point hashmap.clear();
						warn!(
							"different header value at height = {}. clearing cache.",
							bh.height
						);
						hashmap.clear();
						*(self.reset_tip.lock().unwrap()) = first_height - 1;
						break;
					}
				}
			}
=======
		if bhs.is_empty() {
			return Ok(false);
>>>>>>> ddb05520
		}
		self.process_add_headers_sync(bhs, header_cache_size)
	}

	fn process_add_headers_sync(
		&self,
		bhs: &[core::BlockHeader],
		header_cache_size: u64,
	) -> Result<bool, chain::Error> {
		let mut hashmap = self.header_cache.lock().unwrap();
		// try to add headers to our header chain
		match self.chain().sync_block_headers(
			bhs,
			chain::Options::SYNC,
			self.get_invalid_block_hashes(),
		) {
			Ok(_) => {
				for bh in bhs {
					let mut tip_processed = self.tip_processed.lock().unwrap();
					if *tip_processed < bh.height {
						*tip_processed = bh.height;
					}
					if header_cache_size > 0 {
						hashmap.insert(bh.height, bh.clone());
						if bh.height > header_cache_size {
							hashmap.remove(&(bh.height - header_cache_size));
						}
					}
				}
				Ok(true)
			}
			Err(e) => {
				debug!("Block headers refused by chain: {:?}", e);
				if e.is_bad_data() {
					Ok(false)
				} else {
					Err(e)
				}
			}
		}
	}

	fn locate_headers(&self, locator: &[Hash]) -> Result<Vec<core::BlockHeader>, chain::Error> {
		debug!("locator: {:?}", locator);
		let len = locator.len();
		let mut index = 0;
		let mut total = 1;

		if len > 1 {
			let last = len - 1;
			let mut special = true;
			if last > 0 {
				let hash = locator[last];
				let hash = hash.as_bytes();
				for i in 2..31 {
					if hash[i] != 0 {
						special = false;
					}
				}
			}

			if special {
				index = locator[last][0];
				total = locator[last][1];
			}
			debug!("special was {} [{} of {}]", special, index, total);
		}

		let header = match self.find_common_header(locator, index) {
			Some(header) => header,
			None => return Ok(vec![]),
		};

		let header_pmmr = self.chain().header_pmmr();
		let header_pmmr = header_pmmr.read();

		let max_height;
		loop {
			let max_height_tmp = self
				.chain()
				.try_header_head(std::time::Duration::from_millis(100))?;

			if max_height_tmp.is_some() {
				max_height = max_height_tmp.unwrap().height;
				break;
			}
		}

		// looks like we know one, getting as many following headers as allowed
		let hh = header.height;
		let mut headers = vec![];
		for h in (hh + 1)..=(hh + (p2p::MAX_BLOCK_HEADERS as u64)) {
			if h > max_height {
				break;
			}

			if let Ok(hash) = header_pmmr.get_header_hash_by_height(h) {
				let header = self.chain().get_block_header(&hash)?;
				headers.push(header);
			} else {
				error!("Failed to locate headers successfully.");
				break;
			}
		}

		debug!("returning headers: {}", headers.len());

		Ok(headers)
	}

	/// Gets a full block by its hash.
	/// Will convert to v2 compatibility based on peer protocol version.
	fn get_block(&self, h: Hash, peer_info: &PeerInfo) -> Option<core::Block> {
		self.chain()
			.get_block(&h)
			.map(|b| match peer_info.version.value() {
				0..=2 => self.chain().convert_block_v2(b).ok(),
				3..=ProtocolVersion::MAX => Some(b),
			})
			.unwrap_or(None)
	}

	/// Provides a reading view into the current txhashset state as well as
	/// the required indexes for a consumer to rewind to a consistent state
	/// at the provided block hash.
	fn txhashset_read(&self, h: Hash) -> Option<p2p::TxHashSetRead> {
		match self.chain().txhashset_read(h.clone()) {
			Ok((out_index, kernel_index, read)) => Some(p2p::TxHashSetRead {
				output_index: out_index,
				kernel_index: kernel_index,
				reader: read,
			}),
			Err(e) => {
				warn!("Couldn't produce txhashset data for block {}: {:?}", h, e);
				None
			}
		}
	}

	fn txhashset_archive_header(&self) -> Result<core::BlockHeader, chain::Error> {
		self.chain().txhashset_archive_header()
	}

	fn txhashset_receive_ready(&self) -> bool {
		match self.sync_state.status() {
			SyncStatus::TxHashsetDownload { .. } => true,
			_ => false,
		}
	}

	fn txhashset_download_update(
		&self,
		start_time: DateTime<Utc>,
		downloaded_size: u64,
		total_size: u64,
	) -> bool {
		match self.sync_state.status() {
			SyncStatus::TxHashsetDownload(prev) => {
				self.sync_state
					.update_txhashset_download(TxHashsetDownloadStats {
						start_time,
						prev_update_time: prev.update_time,
						update_time: Utc::now(),
						prev_downloaded_size: prev.downloaded_size,
						downloaded_size,
						total_size,
					});
				true
			}
			_ => false,
		}
	}

	/// Writes a reading view on a txhashset state that's been provided to us.
	/// If we're willing to accept that new state, the data stream will be
	/// read as a zip file, unzipped and the resulting state files should be
	/// rewound to the provided indexes.
	fn txhashset_write(
		&self,
		h: Hash,
		txhashset_data: File,
		_peer_info: &PeerInfo,
	) -> Result<bool, chain::Error> {
		// check status again after download, in case 2 txhashsets made it somehow
		if let SyncStatus::TxHashsetDownload { .. } = self.sync_state.status() {
		} else {
			return Ok(false);
		}

		match self
			.chain()
			.txhashset_write(h, txhashset_data, self.sync_state.as_ref())
		{
			Ok(is_bad_data) => {
				if is_bad_data {
					self.chain().clean_txhashset_sandbox();
					error!("Failed to save txhashset archive: bad data");
					self.sync_state.set_sync_error(
						chain::ErrorKind::TxHashSetErr("bad txhashset data".to_string()).into(),
					);
				} else {
					info!("Received valid txhashset data for {}.", h);
				}
				Ok(is_bad_data)
			}
			Err(e) => {
				self.chain().clean_txhashset_sandbox();
				error!("Failed to save txhashset archive: {}", e);
				self.sync_state.set_sync_error(e);
				Ok(false)
			}
		}
	}

	fn get_tmp_dir(&self) -> PathBuf {
		self.chain().get_tmp_dir()
	}

	fn get_tmpfile_pathname(&self, tmpfile_name: String) -> PathBuf {
		self.chain().get_tmpfile_pathname(tmpfile_name)
	}
}

impl<B, P, V> NetToChainAdapter<B, P, V>
where
	B: BlockChain,
	P: PoolAdapter,
	V: VerifierCache + 'static,
{
	/// Construct a new NetToChainAdapter instance
	pub fn new(
		sync_state: Arc<SyncState>,
		chain: Arc<chain::Chain>,
		tx_pool: Arc<RwLock<pool::TransactionPool<B, P, V>>>,
		verifier_cache: Arc<RwLock<V>>,
		config: ServerConfig,
		hooks: Vec<Box<dyn NetEvents + Send + Sync>>,
	) -> Self {
		NetToChainAdapter {
			sync_state,
			chain: Arc::downgrade(&chain),
			tx_pool,
			verifier_cache,
			peers: OneTime::new(),
			config,
			hooks,
			processed_headers: EventCache::new(),
			processed_blocks: EventCache::new(),
			processed_transactions: EventCache::new(),
			header_cache: Arc::new(Mutex::new(HashMap::new())),
			tip_processed: Arc::new(Mutex::new(0)),
			reset_tip: Arc::new(Mutex::new(0)),
		}
	}

	/// Initialize a NetToChainAdaptor with reference to a Peers object.
	/// Should only be called once.
	pub fn init(&self, peers: Arc<p2p::Peers>) {
		self.peers.init(Arc::downgrade(&peers));
	}

	fn get_invalid_block_hashes(&self) -> Vec<Hash> {
		if self.config.invalid_block_hashes.is_some() {
			let mut ret: Vec<Hash> = vec![];
			for hash in self.config.invalid_block_hashes.clone().unwrap() {
				let val = Hash::from_hex(&hash);
				if val.is_ok() {
					ret.push(val.unwrap());
				}
			}
			ret
		} else {
			vec![]
		}
	}

	fn peers(&self) -> Arc<p2p::Peers> {
		self.peers
			.borrow()
			.upgrade()
			.expect("Failed to upgrade weak ref to our peers.")
	}

	fn chain(&self) -> Arc<chain::Chain> {
		self.chain
			.upgrade()
			.expect("Failed to upgrade weak ref to our chain.")
	}

	// Find the first locator hash that refers to a known header on our main chain.
	fn find_common_header(&self, locator: &[Hash], index: u8) -> Option<BlockHeader> {
		let header_pmmr = self.chain().header_pmmr();
		let header_pmmr = header_pmmr.read();

		let max;
		loop {
			let max_height_tmp = self
				.chain()
				.try_header_head(std::time::Duration::from_millis(100))
				.unwrap();

			if max_height_tmp.is_some() {
				max = max_height_tmp.unwrap().height;
				break;
			}
		}

		for hash in locator {
			if let Ok(header) = self.chain().get_block_header(&hash) {
				if let Ok(hash_at_height) = header_pmmr.get_header_hash_by_height(header.height) {
					if let Ok(header_at_height) = self.chain().get_block_header(&hash_at_height) {
						if header.hash() == header_at_height.hash() {
							let offset_height = header.height + 512 * index as u64;
							debug!(
								"offset height = {}, initial height = {}",
								offset_height, header.height
							);
							if offset_height >= max {
								return Some(header);
							}
							let offset_header =
								header_pmmr.get_header_hash_by_height(offset_height);
							if offset_header.is_err() {
								warn!("Error retrieving header {:?}", offset_header);
								return None;
							}
							let header = self.chain().get_block_header(&offset_header.unwrap());
							debug!("header.ret = {:?}", header);
							if header.is_err() {
								warn!("Error retrieving header {:?}", header);
								return None;
							}
							return Some(header.unwrap());
						}
					}
				}
			}
		}
		None
	}

	// pushing the new block through the chain pipeline
	// remembering to reset the head if we have a bad block
	fn process_block(
		&self,
		b: core::Block,
		peer_info: &PeerInfo,
		opts: chain::Options,
	) -> Result<bool, chain::Error> {
		// We cannot process blocks earlier than the horizon so check for this here.
		{
			let head = self.chain().head()?;
			let horizon = head
				.height
				.saturating_sub(global::cut_through_horizon() as u64);
			if b.header.height < horizon {
				return Ok(true);
			}
		}

		let bhash = b.hash();
		let previous = self.chain().get_previous_header(&b.header);

		match self
			.chain()
			.process_block(b, opts, self.get_invalid_block_hashes())
		{
			Ok(_) => {
				self.validate_chain(bhash);
				self.check_compact();
				Ok(true)
			}
			Err(ref e) if e.is_bad_data() => {
				self.validate_chain(bhash);
				Ok(false)
			}
			Err(e) => {
				match e.kind() {
					chain::ErrorKind::Orphan(orph_msg) => {
						if let Ok(previous) = previous {
							// make sure we did not miss the parent block
							if !self.chain().is_orphan(&previous.hash())
								&& !self.sync_state.is_syncing()
							{
								debug!("process_block: received an orphan block: {}, checking the parent: {:}", orph_msg, previous.hash());
								self.request_block(&previous, peer_info, chain::Options::NONE)
							}
						}
						Ok(true)
					}
					_ => {
						debug!(
							"process_block: block {} refused by chain: {}",
							bhash,
							e.kind()
						);
						Ok(true)
					}
				}
			}
		}
	}

	fn validate_chain(&self, bhash: Hash) {
		// If we are running in "validate the full chain every block" then
		// panic here if validation fails for any reason.
		// We are out of consensus at this point and want to track the problem
		// down as soon as possible.
		// Skip this if we are currently syncing (too slow).
		if self.config.chain_validation_mode == ChainValidationMode::EveryBlock
			&& self.chain().head().unwrap().height > 0
			&& !self.sync_state.is_syncing()
		{
			let now = Instant::now();

			debug!(
				"process_block: ***** validating full chain state at {}",
				bhash,
			);

			self.chain()
				.validate(true)
				.expect("chain validation failed, hard stop");

			debug!(
				"process_block: ***** done validating full chain state, took {}s",
				now.elapsed().as_secs(),
			);
		}
	}

	fn check_compact(&self) {
		// Skip compaction if we are syncing.
		if self.sync_state.is_syncing() {
			return;
		}

		// Roll the dice to trigger compaction at 1/COMPACTION_CHECK chance per block,
		// uses a different thread to avoid blocking the caller thread (likely a peer)
		let mut rng = thread_rng();
		if 0 == rng.gen_range(0, global::COMPACTION_CHECK) {
			let chain = self.chain();
			let _ = thread::Builder::new()
				.name("compactor".to_string())
				.spawn(move || {
					if let Err(e) = chain.compact() {
						error!("Could not compact chain: {:?}", e);
					}
				});
		}
	}

	fn request_transaction(&self, h: Hash, peer_info: &PeerInfo) {
		self.send_tx_request_to_peer(h, peer_info, |peer, h| peer.send_tx_request(h))
	}

	// After receiving a compact block if we cannot successfully hydrate
	// it into a full block then fallback to requesting the full block
	// from the same peer that gave us the compact block
	// consider additional peers for redundancy?
	fn request_block(&self, bh: &BlockHeader, peer_info: &PeerInfo, opts: Options) {
		self.send_block_request_to_peer(bh.hash(), peer_info, |peer, h| {
			peer.send_block_request(h, opts)
		})
	}

	// After we have received a block header in "header first" propagation
	// we need to go request the block (compact representation) from the
	// same peer that gave us the header (unless we have already accepted the block)
	fn request_compact_block(&self, bh: &BlockHeader, peer_info: &PeerInfo) {
		self.send_block_request_to_peer(bh.hash(), peer_info, |peer, h| {
			peer.send_compact_block_request(h)
		})
	}

	fn send_tx_request_to_peer<F>(&self, h: Hash, peer_info: &PeerInfo, f: F)
	where
		F: Fn(&p2p::Peer, Hash) -> Result<(), p2p::Error>,
	{
		match self.peers().get_connected_peer(peer_info.addr.clone()) {
			None => debug!(
				"send_tx_request_to_peer: can't send request to peer {:?}, not connected",
				peer_info.addr
			),
			Some(peer) => {
				if let Err(e) = f(&peer, h) {
					error!("send_tx_request_to_peer: failed: {:?}", e)
				}
			}
		}
	}

	fn send_block_request_to_peer<F>(&self, h: Hash, peer_info: &PeerInfo, f: F)
	where
		F: Fn(&p2p::Peer, Hash) -> Result<(), p2p::Error>,
	{
		match self.chain().block_exists(h) {
			Ok(false) => match self.peers().get_connected_peer(peer_info.addr.clone()) {
				None => debug!(
					"send_block_request_to_peer: can't send request to peer {:?}, not connected",
					peer_info.addr
				),
				Some(peer) => {
					if let Err(e) = f(&peer, h) {
						error!("send_block_request_to_peer: failed: {:?}", e)
					}
				}
			},
			Ok(true) => debug!("send_block_request_to_peer: block {} already known", h),
			Err(e) => error!(
				"send_block_request_to_peer: failed to check block exists: {:?}",
				e
			),
		}
	}
}

/// Implementation of the ChainAdapter for the network. Gets notified when the
///  accepted a new block, asking the pool to update its state and
/// the network to broadcast the block
pub struct ChainToPoolAndNetAdapter<B, P, V>
where
	B: BlockChain,
	P: PoolAdapter,
	V: VerifierCache + 'static,
{
	tx_pool: Arc<RwLock<pool::TransactionPool<B, P, V>>>,
	peers: OneTime<Weak<p2p::Peers>>,
	hooks: Vec<Box<dyn ChainEvents + Send + Sync>>,
}

impl<B, P, V> ChainAdapter for ChainToPoolAndNetAdapter<B, P, V>
where
	B: BlockChain,
	P: PoolAdapter,
	V: VerifierCache + 'static,
{
	fn block_accepted(&self, b: &core::Block, status: BlockStatus, opts: Options) {
		// not broadcasting blocks received through sync
		if !opts.contains(chain::Options::SYNC) {
			for hook in &self.hooks {
				hook.on_block_accepted(b, status);
			}
			// If we mined the block then we want to broadcast the compact block.
			// If we received the block from another node then broadcast "header first"
			// to minimize network traffic.
			if opts.contains(Options::MINE) {
				// propagate compact block out if we mined the block
				let cb: CompactBlock = b.clone().into();
				self.peers().broadcast_compact_block(&cb);
			} else {
				// "header first" propagation if we are not the originator of this block
				self.peers().broadcast_header(&b.header);
			}
		}

		// Reconcile the txpool against the new block *after* we have broadcast it too our peers.
		// This may be slow and we do not want to delay block propagation.
		// We only want to reconcile the txpool against the new block *if* total work has increased.

		if status.is_next() || status.is_reorg() {
			let mut tx_pool = self.tx_pool.write();

			let _ = tx_pool.reconcile_block(b);

			// First "age out" any old txs in the reorg_cache.
			let cutoff = Utc::now() - Duration::minutes(tx_pool.config.reorg_cache_timeout);
			tx_pool.truncate_reorg_cache(cutoff);
		}

		if status.is_reorg() {
			let _ = self.tx_pool.write().reconcile_reorg_cache(&b.header);
		}
	}
}

impl<B, P, V> ChainToPoolAndNetAdapter<B, P, V>
where
	B: BlockChain,
	P: PoolAdapter,
	V: VerifierCache + 'static,
{
	/// Construct a ChainToPoolAndNetAdapter instance.
	pub fn new(
		tx_pool: Arc<RwLock<pool::TransactionPool<B, P, V>>>,
		hooks: Vec<Box<dyn ChainEvents + Send + Sync>>,
	) -> Self {
		ChainToPoolAndNetAdapter {
			tx_pool,
			peers: OneTime::new(),
			hooks: hooks,
		}
	}

	/// Initialize a ChainToPoolAndNetAdapter instance with handle to a Peers
	/// object. Should only be called once.
	pub fn init(&self, peers: Arc<p2p::Peers>) {
		self.peers.init(Arc::downgrade(&peers));
	}

	fn peers(&self) -> Arc<p2p::Peers> {
		self.peers
			.borrow()
			.upgrade()
			.expect("Failed to upgrade weak ref to our peers.")
	}
}

/// Adapter between the transaction pool and the network, to relay
/// transactions that have been accepted.
pub struct PoolToNetAdapter {
	peers: OneTime<Weak<p2p::Peers>>,
	dandelion_epoch: Arc<RwLock<DandelionEpoch>>,
}

/// Adapter between the Dandelion monitor and the current Dandelion "epoch".
pub trait DandelionAdapter: Send + Sync {
	/// Is the node stemming (or fluffing) transactions in the current epoch?
	fn is_stem(&self) -> bool;

	/// Is the current Dandelion epoch expired?
	fn is_expired(&self) -> bool;

	/// Transition to the next Dandelion epoch (new stem/fluff state, select new relay peer).
	fn next_epoch(&self);
}

impl DandelionAdapter for PoolToNetAdapter {
	fn is_stem(&self) -> bool {
		self.dandelion_epoch.read().is_stem()
	}

	fn is_expired(&self) -> bool {
		self.dandelion_epoch.read().is_expired()
	}

	fn next_epoch(&self) {
		self.dandelion_epoch.write().next_epoch(&self.peers());
	}
}

impl pool::PoolAdapter for PoolToNetAdapter {
	fn tx_accepted(&self, entry: &pool::PoolEntry) {
		self.peers().broadcast_transaction(&entry.tx);
	}

	fn stem_tx_accepted(&self, entry: &pool::PoolEntry) -> Result<(), pool::PoolError> {
		// Take write lock on the current epoch.
		// We need to be able to update the current relay peer if not currently connected.
		let mut epoch = self.dandelion_epoch.write();

		// If "stem" epoch attempt to relay the tx to the next Dandelion relay.
		// Fallback to immediately fluffing the tx if we cannot stem for any reason.
		// If "fluff" epoch then nothing to do right now (fluff via Dandelion monitor).
		// If node is configured to always stem our (pushed via api) txs then do so.
		if epoch.is_stem() || (entry.src.is_pushed() && epoch.always_stem_our_txs()) {
			if let Some(peer) = epoch.relay_peer(&self.peers()) {
				match peer.send_stem_transaction(&entry.tx) {
					Ok(_) => {
						info!("Stemming this epoch, relaying to next peer.");
						Ok(())
					}
					Err(e) => {
						error!("Stemming tx failed. Fluffing. {:?}", e);
						Err(pool::PoolError::DandelionError)
					}
				}
			} else {
				error!("No relay peer. Fluffing.");
				Err(pool::PoolError::DandelionError)
			}
		} else {
			info!("Fluff epoch. Aggregating stem tx(s). Will fluff via Dandelion monitor.");
			Ok(())
		}
	}
}

impl PoolToNetAdapter {
	/// Create a new pool to net adapter
	pub fn new(config: pool::DandelionConfig) -> PoolToNetAdapter {
		PoolToNetAdapter {
			peers: OneTime::new(),
			dandelion_epoch: Arc::new(RwLock::new(DandelionEpoch::new(config))),
		}
	}

	/// Setup the p2p server on the adapter
	pub fn init(&self, peers: Arc<p2p::Peers>) {
		self.peers.init(Arc::downgrade(&peers));
	}

	fn peers(&self) -> Arc<p2p::Peers> {
		self.peers
			.borrow()
			.upgrade()
			.expect("Failed to upgrade weak ref to our peers.")
	}
}

/// Implements the view of the  required by the TransactionPool to
/// operate. Mostly needed to break any direct lifecycle or implementation
/// dependency between the pool and the chain.
#[derive(Clone)]
pub struct PoolToChainAdapter {
	chain: OneTime<Weak<chain::Chain>>,
}

impl PoolToChainAdapter {
	/// Create a new pool adapter
	pub fn new() -> PoolToChainAdapter {
		PoolToChainAdapter {
			chain: OneTime::new(),
		}
	}

	/// Set the pool adapter's chain. Should only be called once.
	pub fn set_chain(&self, chain_ref: Arc<chain::Chain>) {
		self.chain.init(Arc::downgrade(&chain_ref));
	}

	fn chain(&self) -> Arc<chain::Chain> {
		self.chain
			.borrow()
			.upgrade()
			.expect("Failed to upgrade the weak ref to our chain.")
	}
}

impl pool::BlockChain for PoolToChainAdapter {
	fn chain_head(&self) -> Result<BlockHeader, pool::PoolError> {
		self.chain()
			.head_header()
<<<<<<< HEAD
			.map_err(|e| pool::PoolError::Other(format!("failed to get head_header, {}", e)))
=======
			.map_err(|_| pool::PoolError::Other("failed to get head_header".to_string()))
>>>>>>> ddb05520
	}

	fn get_block_header(&self, hash: &Hash) -> Result<BlockHeader, pool::PoolError> {
		self.chain()
			.get_block_header(hash)
<<<<<<< HEAD
			.map_err(|e| pool::PoolError::Other(format!("failed to get block_header, {}", e)))
=======
			.map_err(|_| pool::PoolError::Other("failed to get block_header".to_string()))
>>>>>>> ddb05520
	}

	fn get_block_sums(&self, hash: &Hash) -> Result<BlockSums, pool::PoolError> {
		self.chain()
			.get_block_sums(hash)
<<<<<<< HEAD
			.map_err(|e| pool::PoolError::Other(format!("failed to get block_sums, {}", e)))
=======
			.map_err(|_| pool::PoolError::Other("failed to get block_sums".to_string()))
>>>>>>> ddb05520
	}

	fn validate_tx(&self, tx: &Transaction) -> Result<(), pool::PoolError> {
		self.chain()
			.validate_tx(tx)
<<<<<<< HEAD
			.map_err(|e| pool::PoolError::Other(format!("failed to validate tx, {}", e)))
=======
			.map_err(|_| pool::PoolError::Other("failed to validate tx".to_string()))
	}

	fn validate_inputs(&self, inputs: &Inputs) -> Result<Vec<OutputIdentifier>, pool::PoolError> {
		self.chain()
			.validate_inputs(inputs)
			.map(|outputs| outputs.into_iter().map(|(out, _)| out).collect::<Vec<_>>())
			.map_err(|_| pool::PoolError::Other("failed to validate tx".to_string()))
>>>>>>> ddb05520
	}

	fn verify_coinbase_maturity(&self, inputs: &Inputs) -> Result<(), pool::PoolError> {
		self.chain()
			.verify_coinbase_maturity(inputs)
			.map_err(|_| pool::PoolError::ImmatureCoinbase)
	}

	fn verify_tx_lock_height(&self, tx: &Transaction) -> Result<(), pool::PoolError> {
		self.chain()
			.verify_tx_lock_height(tx)
			.map_err(|_| pool::PoolError::ImmatureTransaction)
	}
}

#[cfg(test)]
mod test {
	use super::*;
	use std::time::Duration;

	#[test]
	fn test_event_cache() {
		let cache = EventCache::new();
		let def_hash1 = Hash::default();
		let def_hash2 = Hash::default();
		let hash2_1 =
			Hash::from_hex("735cf2a4492b437e292a295549c31df5f1e8e6d09e58ed20abdd808c2261d1f1")
				.unwrap();
		let hash2_2 =
			Hash::from_hex("735cf2a4492b437e292a295549c31df5f1e8e6d09e58ed20abdd808c2261d1f1")
				.unwrap();
		let hash3 =
			Hash::from_hex("9686b69cab945146fd431ec4459a0eef6efbcc5553480b7454edd32f9c3b4d52")
				.unwrap();

		assert_eq!(cache.contains(&def_hash1, true), false);
		assert_eq!(cache.contains(&def_hash2, true), true);
		thread::sleep(Duration::from_millis(1050));
		assert_eq!(cache.contains(&def_hash1, false), false);
		assert_eq!(cache.contains(&def_hash1, true), false);
		assert_eq!(cache.contains(&def_hash2, true), true);
		assert_eq!(cache.contains(&hash2_2, false), false);
		assert_eq!(cache.contains(&hash2_1, true), false);
		assert_eq!(cache.contains(&hash2_2, true), true);
		assert_eq!(cache.contains(&hash3, true), false);
	}
}<|MERGE_RESOLUTION|>--- conflicted
+++ resolved
@@ -22,16 +22,12 @@
 use std::thread;
 use std::time::Instant;
 
-<<<<<<< HEAD
-use std::collections::HashMap;
-use std::sync::Mutex;
-
-use crate::chain::{self, BlockStatus, ChainAdapter, Options, SyncState, SyncStatus};
-=======
 use crate::chain::{
 	self, BlockStatus, ChainAdapter, Options, SyncState, SyncStatus, TxHashsetDownloadStats,
 };
->>>>>>> ddb05520
+use std::collections::HashMap;
+use std::sync::Mutex;
+
 use crate::common::hooks::{ChainEvents, NetEvents};
 use crate::common::types::{ChainValidationMode, DandelionEpoch, ServerConfig};
 use crate::core::core::hash::{Hash, Hashed};
@@ -270,11 +266,10 @@
 			}
 		} else {
 			// check at least the header is valid before hydrating
-			if let Err(e) = self.chain().process_block_header(
-				&cb.header,
-				chain::Options::NONE,
-				self.get_invalid_block_hashes(),
-			) {
+			if let Err(e) = self
+				.chain()
+				.process_block_header(&cb.header, chain::Options::NONE)
+			{
 				debug!("Invalid compact block header {}: {:?}", cb_hash, e.kind());
 				return Ok(!e.is_bad_data());
 			}
@@ -364,11 +359,7 @@
 
 		// pushing the new block header through the header chain pipeline
 		// we will go ask for the block if this is a new header
-		let res = self.chain().process_block_header(
-			&bh,
-			chain::Options::NONE,
-			self.get_invalid_block_hashes(),
-		);
+		let res = self.chain().process_block_header(&bh, chain::Options::NONE);
 
 		if let Err(e) = res {
 			debug!(
@@ -418,7 +409,7 @@
 			*tip_processed
 		};
 
-		if bhs.len() == 0 {
+		if bhs.is_empty() {
 			return Ok(false);
 		}
 
@@ -431,7 +422,6 @@
 			tip_processed,
 		);
 
-<<<<<<< HEAD
 		if bhs[0].height > tip_processed + 1 {
 			// we can't process this yet.
 			// try to process anything in the cache that we can
@@ -511,10 +501,6 @@
 					}
 				}
 			}
-=======
-		if bhs.is_empty() {
-			return Ok(false);
->>>>>>> ddb05520
 		}
 		self.process_add_headers_sync(bhs, header_cache_size)
 	}
@@ -526,11 +512,7 @@
 	) -> Result<bool, chain::Error> {
 		let mut hashmap = self.header_cache.lock().unwrap();
 		// try to add headers to our header chain
-		match self.chain().sync_block_headers(
-			bhs,
-			chain::Options::SYNC,
-			self.get_invalid_block_hashes(),
-		) {
+		match self.chain().sync_block_headers(bhs, chain::Options::SYNC) {
 			Ok(_) => {
 				for bh in bhs {
 					let mut tip_processed = self.tip_processed.lock().unwrap();
@@ -559,49 +541,16 @@
 
 	fn locate_headers(&self, locator: &[Hash]) -> Result<Vec<core::BlockHeader>, chain::Error> {
 		debug!("locator: {:?}", locator);
-		let len = locator.len();
-		let mut index = 0;
-		let mut total = 1;
-
-		if len > 1 {
-			let last = len - 1;
-			let mut special = true;
-			if last > 0 {
-				let hash = locator[last];
-				let hash = hash.as_bytes();
-				for i in 2..31 {
-					if hash[i] != 0 {
-						special = false;
-					}
-				}
-			}
-
-			if special {
-				index = locator[last][0];
-				total = locator[last][1];
-			}
-			debug!("special was {} [{} of {}]", special, index, total);
-		}
-
-		let header = match self.find_common_header(locator, index) {
+
+		let header = match self.find_common_header(locator) {
 			Some(header) => header,
 			None => return Ok(vec![]),
 		};
 
+		let max_height = self.chain().header_head()?.height;
+
 		let header_pmmr = self.chain().header_pmmr();
 		let header_pmmr = header_pmmr.read();
-
-		let max_height;
-		loop {
-			let max_height_tmp = self
-				.chain()
-				.try_header_head(std::time::Duration::from_millis(100))?;
-
-			if max_height_tmp.is_some() {
-				max_height = max_height_tmp.unwrap().height;
-				break;
-			}
-		}
 
 		// looks like we know one, getting as many following headers as allowed
 		let hh = header.height;
@@ -776,21 +725,6 @@
 		self.peers.init(Arc::downgrade(&peers));
 	}
 
-	fn get_invalid_block_hashes(&self) -> Vec<Hash> {
-		if self.config.invalid_block_hashes.is_some() {
-			let mut ret: Vec<Hash> = vec![];
-			for hash in self.config.invalid_block_hashes.clone().unwrap() {
-				let val = Hash::from_hex(&hash);
-				if val.is_ok() {
-					ret.push(val.unwrap());
-				}
-			}
-			ret
-		} else {
-			vec![]
-		}
-	}
-
 	fn peers(&self) -> Arc<p2p::Peers> {
 		self.peers
 			.borrow()
@@ -805,49 +739,16 @@
 	}
 
 	// Find the first locator hash that refers to a known header on our main chain.
-	fn find_common_header(&self, locator: &[Hash], index: u8) -> Option<BlockHeader> {
+	fn find_common_header(&self, locator: &[Hash]) -> Option<BlockHeader> {
 		let header_pmmr = self.chain().header_pmmr();
 		let header_pmmr = header_pmmr.read();
-
-		let max;
-		loop {
-			let max_height_tmp = self
-				.chain()
-				.try_header_head(std::time::Duration::from_millis(100))
-				.unwrap();
-
-			if max_height_tmp.is_some() {
-				max = max_height_tmp.unwrap().height;
-				break;
-			}
-		}
 
 		for hash in locator {
 			if let Ok(header) = self.chain().get_block_header(&hash) {
 				if let Ok(hash_at_height) = header_pmmr.get_header_hash_by_height(header.height) {
 					if let Ok(header_at_height) = self.chain().get_block_header(&hash_at_height) {
 						if header.hash() == header_at_height.hash() {
-							let offset_height = header.height + 512 * index as u64;
-							debug!(
-								"offset height = {}, initial height = {}",
-								offset_height, header.height
-							);
-							if offset_height >= max {
-								return Some(header);
-							}
-							let offset_header =
-								header_pmmr.get_header_hash_by_height(offset_height);
-							if offset_header.is_err() {
-								warn!("Error retrieving header {:?}", offset_header);
-								return None;
-							}
-							let header = self.chain().get_block_header(&offset_header.unwrap());
-							debug!("header.ret = {:?}", header);
-							if header.is_err() {
-								warn!("Error retrieving header {:?}", header);
-								return None;
-							}
-							return Some(header.unwrap());
+							return Some(header);
 						}
 					}
 				}
@@ -878,10 +779,7 @@
 		let bhash = b.hash();
 		let previous = self.chain().get_previous_header(&b.header);
 
-		match self
-			.chain()
-			.process_block(b, opts, self.get_invalid_block_hashes())
-		{
+		match self.chain().process_block(b, opts) {
 			Ok(_) => {
 				self.validate_chain(bhash);
 				self.check_compact();
@@ -1248,40 +1146,25 @@
 	fn chain_head(&self) -> Result<BlockHeader, pool::PoolError> {
 		self.chain()
 			.head_header()
-<<<<<<< HEAD
 			.map_err(|e| pool::PoolError::Other(format!("failed to get head_header, {}", e)))
-=======
-			.map_err(|_| pool::PoolError::Other("failed to get head_header".to_string()))
->>>>>>> ddb05520
 	}
 
 	fn get_block_header(&self, hash: &Hash) -> Result<BlockHeader, pool::PoolError> {
 		self.chain()
 			.get_block_header(hash)
-<<<<<<< HEAD
 			.map_err(|e| pool::PoolError::Other(format!("failed to get block_header, {}", e)))
-=======
-			.map_err(|_| pool::PoolError::Other("failed to get block_header".to_string()))
->>>>>>> ddb05520
 	}
 
 	fn get_block_sums(&self, hash: &Hash) -> Result<BlockSums, pool::PoolError> {
 		self.chain()
 			.get_block_sums(hash)
-<<<<<<< HEAD
 			.map_err(|e| pool::PoolError::Other(format!("failed to get block_sums, {}", e)))
-=======
-			.map_err(|_| pool::PoolError::Other("failed to get block_sums".to_string()))
->>>>>>> ddb05520
 	}
 
 	fn validate_tx(&self, tx: &Transaction) -> Result<(), pool::PoolError> {
 		self.chain()
 			.validate_tx(tx)
-<<<<<<< HEAD
 			.map_err(|e| pool::PoolError::Other(format!("failed to validate tx, {}", e)))
-=======
-			.map_err(|_| pool::PoolError::Other("failed to validate tx".to_string()))
 	}
 
 	fn validate_inputs(&self, inputs: &Inputs) -> Result<Vec<OutputIdentifier>, pool::PoolError> {
@@ -1289,7 +1172,6 @@
 			.validate_inputs(inputs)
 			.map(|outputs| outputs.into_iter().map(|(out, _)| out).collect::<Vec<_>>())
 			.map_err(|_| pool::PoolError::Other("failed to validate tx".to_string()))
->>>>>>> ddb05520
 	}
 
 	fn verify_coinbase_maturity(&self, inputs: &Inputs) -> Result<(), pool::PoolError> {
