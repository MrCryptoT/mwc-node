// Copyright 2020 The Grin Developers
//
// Licensed under the Apache License, Version 2.0 (the "License");
// you may not use this file except in compliance with the License.
// You may obtain a copy of the License at
//
//     http://www.apache.org/licenses/LICENSE-2.0
//
// Unless required by applicable law or agreed to in writing, software
// distributed under the License is distributed on an "AS IS" BASIS,
// WITHOUT WARRANTIES OR CONDITIONS OF ANY KIND, either express or implied.
// See the License for the specific language governing permissions and
// limitations under the License.
use super::utils::{get_output, get_output_v2, w};
use crate::chain;
use crate::core::core::hash::Hash;
use crate::core::core::hash::Hashed;
use crate::rest::*;
use crate::router::{Handler, ResponseFuture};
use crate::types::*;
use crate::util;
use crate::web::*;
use hyper::{Body, Request, StatusCode};
use regex::Regex;
use std::sync::Weak;

/// Gets block headers given either a hash or height or an output commit.
/// GET /v1/headers/<hash>
/// GET /v1/headers/<height>
/// GET /v1/headers/<output commit>
///
pub struct HeaderHandler {
	pub chain: Weak<chain::Chain>,
}

impl HeaderHandler {
	fn get_header(&self, input: String) -> Result<BlockHeaderPrintable, Error> {
		// will fail quick if the provided isn't a commitment
		if let Ok(h) = self.get_header_for_output(input.clone()) {
			return Ok(h);
		}
		if let Ok(height) = input.parse() {
			match w(&self.chain)?.get_header_by_height(height) {
				Ok(header) => return Ok(BlockHeaderPrintable::from_header(&header)),
				Err(e) => {
					return Err(ErrorKind::NotFound(format!(
						"Header for height {}, {}",
						height, e
					)))?
				}
			}
		}
		check_block_param(&input)?;
<<<<<<< HEAD
		let vec = util::from_hex(input.as_str())
			.map_err(|e| ErrorKind::Argument(format!("invalid input: {}, {}", input, e)))?;
=======
		let vec = util::from_hex(&input)
			.map_err(|e| ErrorKind::Argument(format!("invalid input: {}", e)))?;
>>>>>>> ddb05520
		let h = Hash::from_vec(&vec);
		let header = w(&self.chain)?
			.get_block_header(&h)
			.map_err(|e| ErrorKind::NotFound(format!("Block header for hash {}, {}", h, e)))?;
		Ok(BlockHeaderPrintable::from_header(&header))
	}

	fn get_header_for_output(&self, commit_id: String) -> Result<BlockHeaderPrintable, Error> {
		let oid = match get_output(&self.chain, &commit_id)? {
			Some((_, o)) => o,
			None => return Err(ErrorKind::NotFound.into()),
		};
		match w(&self.chain)?.get_header_for_output(oid.commitment()) {
			Ok(header) => Ok(BlockHeaderPrintable::from_header(&header)),
			Err(e) => Err(ErrorKind::NotFound(format!(
				"Header for output {}, {}",
				commit_id, e
			)))?,
		}
	}

	pub fn get_header_v2(&self, h: &Hash) -> Result<BlockHeaderPrintable, Error> {
		let chain = w(&self.chain)?;
		let header = chain
			.get_block_header(h)
			.map_err(|e| ErrorKind::NotFound(format!("Block header for hash {}, {}", h, e)))?;
		return Ok(BlockHeaderPrintable::from_header(&header));
	}

	// Try to get hash from height, hash or output commit
	pub fn parse_inputs(
		&self,
		height: Option<u64>,
		hash: Option<Hash>,
		commit: Option<String>,
	) -> Result<Hash, Error> {
		if let Some(height) = height {
			match w(&self.chain)?.get_header_by_height(height) {
				Ok(header) => return Ok(header.hash()),
				Err(e) => {
					return Err(ErrorKind::NotFound(format!(
						"Header for height {}, {}",
						height, e
					)))?
				}
			}
		}
		if let Some(hash) = hash {
			return Ok(hash);
		}
		if let Some(commit) = commit {
			let oid = match get_output_v2(&self.chain, &commit, false, false)? {
				Some((_, o)) => o,
				None => return Err(ErrorKind::NotFound.into()),
			};
			match w(&self.chain)?.get_header_for_output(oid.commitment()) {
				Ok(header) => return Ok(header.hash()),
				Err(e) => {
					return Err(ErrorKind::NotFound(format!(
						"Header for output {:?}, {}",
						oid, e
					)))?
				}
			}
		}
		return Err(ErrorKind::Argument(format!(
			"not a valid hash {:?}, height {:?} or output commit {:?}",
			hash, height, commit
		)))?;
	}
}

impl Handler for HeaderHandler {
	fn get(&self, req: Request<Body>) -> ResponseFuture {
		let el = right_path_element!(req);
		result_to_response(self.get_header(el.to_string()))
	}
}

/// Gets block details given either a hash or an unspent commit
/// GET /v1/blocks/<hash>
/// GET /v1/blocks/<height>
/// GET /v1/blocks/<commit>
///
/// Optionally return results as "compact blocks" by passing "?compact" query
/// param GET /v1/blocks/<hash>?compact
///
/// Optionally turn off the Merkle proof extraction by passing "?no_merkle_proof" query
/// param GET /v1/blocks/<hash>?no_merkle_proof
pub struct BlockHandler {
	pub chain: Weak<chain::Chain>,
}

impl BlockHandler {
	pub fn get_block(
		&self,
		h: &Hash,
		include_proof: bool,
		include_merkle_proof: bool,
	) -> Result<BlockPrintable, Error> {
		let chain = w(&self.chain)?;
<<<<<<< HEAD
		let block = chain
			.get_block(h)
			.map_err(|e| ErrorKind::NotFound(format!("Block for hash {}, {}", h, e)))?;
		BlockPrintable::from_block(&block, chain, include_proof, include_merkle_proof).map_err(
			|e| {
				ErrorKind::Internal(format!("chain error, broken block for hash {}. {}", h, e))
					.into()
			},
		)
=======
		let block = chain.get_block(h).context(ErrorKind::NotFound)?;
		BlockPrintable::from_block(&block, &chain, include_proof, include_merkle_proof)
			.map_err(|_| ErrorKind::Internal("chain error".to_owned()).into())
>>>>>>> ddb05520
	}

	fn get_compact_block(&self, h: &Hash) -> Result<CompactBlockPrintable, Error> {
		let chain = w(&self.chain)?;
<<<<<<< HEAD
		let block = chain
			.get_block(h)
			.map_err(|e| ErrorKind::NotFound(format!("Block for hash {}, {}", h, e)))?;
		CompactBlockPrintable::from_compact_block(&block.into(), chain).map_err(|e| {
			ErrorKind::Internal(format!(
				"chain error, broken compact block for hash {}, {}",
				h, e
			))
			.into()
		})
=======
		let block = chain.get_block(h).context(ErrorKind::NotFound)?;
		CompactBlockPrintable::from_compact_block(&block.into(), &chain)
			.map_err(|_| ErrorKind::Internal("chain error".to_owned()).into())
>>>>>>> ddb05520
	}

	// Try to decode the string as a height or a hash.
	fn parse_input(&self, input: String) -> Result<Hash, Error> {
		if let Ok(height) = input.parse() {
			match w(&self.chain)?.get_header_by_height(height) {
				Ok(header) => return Ok(header.hash()),
				Err(e) => {
					return Err(ErrorKind::NotFound(format!(
						"Header for height {}, {}",
						height, e
					)))?
				}
			}
		}
		check_block_param(&input)?;
<<<<<<< HEAD
		let vec = util::from_hex(input.as_str())
			.map_err(|e| ErrorKind::Argument(format!("invalid input {}, {}", input, e)))?;
=======
		let vec = util::from_hex(&input)
			.map_err(|e| ErrorKind::Argument(format!("invalid input: {}", e)))?;
>>>>>>> ddb05520
		Ok(Hash::from_vec(&vec))
	}

	// Try to get hash from height, hash or output commit
	pub fn parse_inputs(
		&self,
		height: Option<u64>,
		hash: Option<Hash>,
		commit: Option<String>,
	) -> Result<Hash, Error> {
		if let Some(height) = height {
			match w(&self.chain)?.get_header_by_height(height) {
				Ok(header) => return Ok(header.hash()),
				Err(e) => {
					return Err(ErrorKind::NotFound(format!(
						"Header for height {}, {}",
						height, e
					)))?
				}
			}
		}
		if let Some(hash) = hash {
			return Ok(hash);
		}
		if let Some(commit) = commit {
			let oid = match get_output_v2(&self.chain, &commit, false, false)? {
				Some((_, o)) => o,
				None => return Err(ErrorKind::NotFound.into()),
			};
			match w(&self.chain)?.get_header_for_output(oid.commitment()) {
				Ok(header) => return Ok(header.hash()),
				Err(e) => {
					return Err(ErrorKind::NotFound(format!(
						"Header for output {:?}, {}",
						oid, e
					)))?
				}
			}
		}
		return Err(ErrorKind::Argument(format!(
			"not a valid hash {:?}, height {:?} or output commit {:?}",
			hash, height, commit
		)))?;
	}
}

fn check_block_param(input: &str) -> Result<(), Error> {
	lazy_static! {
		static ref RE: Regex = Regex::new(r"[0-9a-fA-F]{64}").unwrap();
	}
	if !RE.is_match(&input) {
		return Err(ErrorKind::Argument(format!(
			"Not a valid hash or height value {}",
			input
		)))?;
	}
	Ok(())
}

impl Handler for BlockHandler {
	fn get(&self, req: Request<Body>) -> ResponseFuture {
		let el = right_path_element!(req);
		let h = match self.parse_input(el.to_string()) {
			Err(e) => {
				return response(
					StatusCode::BAD_REQUEST,
					format!("failed to parse request: {}", e),
				);
			}
			Ok(h) => h,
		};

		let mut include_proof = false;
		let mut include_merkle_proof = true;
		if let Some(params) = req.uri().query() {
			let query = url::form_urlencoded::parse(params.as_bytes());
			let mut compact = false;
			for (param, _) in query {
				match param.as_ref() {
					"compact" => compact = true,
					"no_merkle_proof" => include_merkle_proof = false,
					"include_proof" => include_proof = true,
					_ => {
						return response(
							StatusCode::BAD_REQUEST,
							format!("unsupported query parameter: {}", param),
						)
					}
				}
			}

			if compact {
				return result_to_response(self.get_compact_block(&h));
			}
		}
		result_to_response(self.get_block(&h, include_proof, include_merkle_proof))
	}
}<|MERGE_RESOLUTION|>--- conflicted
+++ resolved
@@ -51,13 +51,8 @@
 			}
 		}
 		check_block_param(&input)?;
-<<<<<<< HEAD
-		let vec = util::from_hex(input.as_str())
+		let vec = util::from_hex(&input)
 			.map_err(|e| ErrorKind::Argument(format!("invalid input: {}, {}", input, e)))?;
-=======
-		let vec = util::from_hex(&input)
-			.map_err(|e| ErrorKind::Argument(format!("invalid input: {}", e)))?;
->>>>>>> ddb05520
 		let h = Hash::from_vec(&vec);
 		let header = w(&self.chain)?
 			.get_block_header(&h)
@@ -68,7 +63,11 @@
 	fn get_header_for_output(&self, commit_id: String) -> Result<BlockHeaderPrintable, Error> {
 		let oid = match get_output(&self.chain, &commit_id)? {
 			Some((_, o)) => o,
-			None => return Err(ErrorKind::NotFound.into()),
+			None => {
+				return Err(
+					ErrorKind::NotFound(format!("Commit id {} not found", commit_id)).into(),
+				)
+			}
 		};
 		match w(&self.chain)?.get_header_for_output(oid.commitment()) {
 			Ok(header) => Ok(BlockHeaderPrintable::from_header(&header)),
@@ -111,7 +110,9 @@
 		if let Some(commit) = commit {
 			let oid = match get_output_v2(&self.chain, &commit, false, false)? {
 				Some((_, o)) => o,
-				None => return Err(ErrorKind::NotFound.into()),
+				None => {
+					return Err(ErrorKind::NotFound(format!("Output {} not found", commit)).into())
+				}
 			};
 			match w(&self.chain)?.get_header_for_output(oid.commitment()) {
 				Ok(header) => return Ok(header.hash()),
@@ -159,41 +160,29 @@
 		include_merkle_proof: bool,
 	) -> Result<BlockPrintable, Error> {
 		let chain = w(&self.chain)?;
-<<<<<<< HEAD
 		let block = chain
 			.get_block(h)
 			.map_err(|e| ErrorKind::NotFound(format!("Block for hash {}, {}", h, e)))?;
-		BlockPrintable::from_block(&block, chain, include_proof, include_merkle_proof).map_err(
+		BlockPrintable::from_block(&block, &chain, include_proof, include_merkle_proof).map_err(
 			|e| {
 				ErrorKind::Internal(format!("chain error, broken block for hash {}. {}", h, e))
 					.into()
 			},
 		)
-=======
-		let block = chain.get_block(h).context(ErrorKind::NotFound)?;
-		BlockPrintable::from_block(&block, &chain, include_proof, include_merkle_proof)
-			.map_err(|_| ErrorKind::Internal("chain error".to_owned()).into())
->>>>>>> ddb05520
 	}
 
 	fn get_compact_block(&self, h: &Hash) -> Result<CompactBlockPrintable, Error> {
 		let chain = w(&self.chain)?;
-<<<<<<< HEAD
 		let block = chain
 			.get_block(h)
 			.map_err(|e| ErrorKind::NotFound(format!("Block for hash {}, {}", h, e)))?;
-		CompactBlockPrintable::from_compact_block(&block.into(), chain).map_err(|e| {
+		CompactBlockPrintable::from_compact_block(&block.into(), &chain).map_err(|e| {
 			ErrorKind::Internal(format!(
 				"chain error, broken compact block for hash {}, {}",
 				h, e
 			))
 			.into()
 		})
-=======
-		let block = chain.get_block(h).context(ErrorKind::NotFound)?;
-		CompactBlockPrintable::from_compact_block(&block.into(), &chain)
-			.map_err(|_| ErrorKind::Internal("chain error".to_owned()).into())
->>>>>>> ddb05520
 	}
 
 	// Try to decode the string as a height or a hash.
@@ -210,13 +199,8 @@
 			}
 		}
 		check_block_param(&input)?;
-<<<<<<< HEAD
-		let vec = util::from_hex(input.as_str())
+		let vec = util::from_hex(&input)
 			.map_err(|e| ErrorKind::Argument(format!("invalid input {}, {}", input, e)))?;
-=======
-		let vec = util::from_hex(&input)
-			.map_err(|e| ErrorKind::Argument(format!("invalid input: {}", e)))?;
->>>>>>> ddb05520
 		Ok(Hash::from_vec(&vec))
 	}
 
@@ -244,7 +228,7 @@
 		if let Some(commit) = commit {
 			let oid = match get_output_v2(&self.chain, &commit, false, false)? {
 				Some((_, o)) => o,
-				None => return Err(ErrorKind::NotFound.into()),
+				None => return Err(ErrorKind::NotFound(format!("Output {}", commit)).into()),
 			};
 			match w(&self.chain)?.get_header_for_output(oid.commitment()) {
 				Ok(header) => return Ok(header.hash()),
