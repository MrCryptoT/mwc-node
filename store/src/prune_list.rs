// Copyright 2020 The Grin Developers
//
// Licensed under the Apache License, Version 2.0 (the "License");
// you may not use this file except in compliance with the License.
// You may obtain a copy of the License at
//
//     http://www.apache.org/licenses/LICENSE-2.0
//
// Unless required by applicable law or agreed to in writing, software
// distributed under the License is distributed on an "AS IS" BASIS,
// WITHOUT WARRANTIES OR CONDITIONS OF ANY KIND, either express or implied.
// See the License for the specific language governing permissions and
// limitations under the License.

//! The Grin "Prune List" implementation.
//!
//! Maintains a set of pruned root node positions that define the pruned
//! and compacted "gaps" in the MMR data and hash files.
//! The root itself is maintained in the hash file, but all positions beneath
//! the root are compacted away. All positions to the right of a pruned node
//! must be shifted the appropriate amount when reading from the hash and data
//! files.

use std::io::{self, BufWriter, Write};
use std::path::{Path, PathBuf};

use croaring::Bitmap;

use crate::core::core::pmmr::{bintree_postorder_height, family, path};
use crate::{read_bitmap, save_via_temp_file};

/// Maintains a list of previously pruned nodes in PMMR, compacting the list as
/// parents get pruned and allowing checking whether a leaf is pruned. Given
/// a node's position, computes how much it should get shifted given the
/// subtrees that have been pruned before.
///
/// The PruneList is useful when implementing compact backends for a PMMR (for
/// example a single large byte array or a file). As nodes get pruned and
/// removed from the backend to free space, the backend will get more compact
/// but positions of a node within the PMMR will not match positions in the
/// backend storage anymore. The PruneList accounts for that mismatch and does
/// the position translation.
pub struct PruneList {
	path: Option<PathBuf>,
	/// Bitmap representing pruned root node positions.
	bitmap: Bitmap,
	/// Bitmap representing all pruned node positions (everything under the pruned roots).
	pruned_cache: Bitmap,
	shift_cache: Vec<u64>,
	leaf_shift_cache: Vec<u64>,
}

impl PruneList {
	/// Instantiate a new prune list from the provided path and bitmap.
	pub fn new(path: Option<PathBuf>, mut bitmap: Bitmap) -> PruneList {
		// Note: prune list is 1-indexed so remove any 0 value for safety.
		bitmap.remove(0);

		PruneList {
			path,
			bitmap,
			pruned_cache: Bitmap::create(),
			shift_cache: vec![],
			leaf_shift_cache: vec![],
		}
	}

	/// Instatiate a new empty prune list.
	pub fn empty() -> PruneList {
		PruneList::new(None, Bitmap::create())
	}

	/// Open an existing prune_list or create a new one.
	pub fn open<P: AsRef<Path>>(path: P) -> io::Result<PruneList> {
		let file_path = PathBuf::from(path.as_ref());
		let bitmap = if file_path.exists() {
			read_bitmap(&file_path)?
		} else {
			Bitmap::create()
		};

		let mut prune_list = PruneList::new(Some(file_path), bitmap);

		// Now built the shift and pruned caches from the bitmap we read from disk.
		prune_list.init_caches();

		if !prune_list.bitmap.is_empty() {
			debug!("bitmap {} pos ({} bytes), pruned_cache {} pos ({} bytes), shift_cache {}, leaf_shift_cache {}",
				prune_list.bitmap.cardinality(),
				prune_list.bitmap.get_serialized_size_in_bytes(),
				prune_list.pruned_cache.cardinality(),
				prune_list.pruned_cache.get_serialized_size_in_bytes(),
				prune_list.shift_cache.len(),
				prune_list.leaf_shift_cache.len(),
			);
		}

		Ok(prune_list)
	}

	/// Init our internal shift caches.
	pub fn init_caches(&mut self) {
		self.build_shift_cache();
		self.build_leaf_shift_cache();
		self.build_pruned_cache();
	}

	/// Save the prune_list to disk.
	/// Clears out leaf pos before saving to disk
	/// as we track these via the leaf_set.
	pub fn flush(&mut self) -> io::Result<()> {
		// Run the optimization step on the bitmap.
		self.bitmap.run_optimize();

		// Write the updated bitmap file to disk.
		if let Some(ref path) = self.path {
			save_via_temp_file(path, ".tmp", |w| {
				let mut w = BufWriter::new(w);
				w.write_all(&self.bitmap.serialize())?;
				w.flush()
			})?;
		}

		// Rebuild our "shift caches" here as we are flushing changes to disk
		// and the contents of our prune_list has likely changed.
		self.init_caches();

		Ok(())
	}

	/// Return the total shift from all entries in the prune_list.
	/// This is the shift we need to account for when adding new entries to our PMMR.
	pub fn get_total_shift(&self) -> u64 {
		self.get_shift(self.bitmap.maximum().unwrap_or(0) as u64)
	}

	/// Return the total leaf_shift from all entries in the prune_list.
	/// This is the leaf_shift we need to account for when adding new entries to our PMMR.
	pub fn get_total_leaf_shift(&self) -> u64 {
		self.get_leaf_shift(self.bitmap.maximum().unwrap_or(0) as u64)
	}

	/// Computes by how many positions a node at pos should be shifted given the
	/// number of nodes that have already been pruned before it.
	/// Note: the node at pos may be pruned and may be compacted away itself and
	/// the caller needs to be aware of this.
	pub fn get_shift(&self, pos: u64) -> u64 {
		if self.bitmap.is_empty() {
			return 0;
		}

		let idx = self.bitmap.rank(pos as u32);
		if idx == 0 {
			return 0;
		}

		if idx > self.shift_cache.len() as u64 {
			self.shift_cache[self.shift_cache.len().saturating_sub(1)]
		} else {
			self.shift_cache[(idx as usize).saturating_sub(1)]
		}
	}

	fn build_shift_cache(&mut self) {
		if self.bitmap.is_empty() {
			return;
		}

		self.shift_cache.clear();
		for pos in self.bitmap.iter().filter(|x| *x > 0) {
			let pos = pos as u64;
			let prev_shift = self.get_shift(pos.saturating_sub(1));

			let curr_shift = if self.is_pruned_root(pos) {
				let height = bintree_postorder_height(pos);
				2 * ((1 << height) - 1)
			} else {
				0
			};

			self.shift_cache.push(prev_shift + curr_shift);
		}
	}

	/// As above, but only returning the number of leaf nodes to skip for a
	/// given leaf. Helpful if, for instance, data for each leaf is being stored
	/// separately in a continuous flat-file.
	pub fn get_leaf_shift(&self, pos: u64) -> u64 {
		if self.bitmap.is_empty() {
			return 0;
		}

		let idx = self.bitmap.rank(pos as u32);
		if idx == 0 {
			return 0;
		}

		if idx > self.leaf_shift_cache.len() as u64 {
			self.leaf_shift_cache[self.leaf_shift_cache.len().saturating_sub(1)]
		} else {
			self.leaf_shift_cache[(idx as usize).saturating_sub(1)]
		}
	}

	fn build_leaf_shift_cache(&mut self) {
		if self.bitmap.is_empty() {
			return;
		}

		self.leaf_shift_cache.clear();

		for pos in self.bitmap.iter().filter(|x| *x > 0) {
			let pos = pos as u64;
			let prev_shift = self.get_leaf_shift(pos.saturating_sub(1));

			let curr_shift = if self.is_pruned_root(pos) {
				let height = bintree_postorder_height(pos);
				if height == 0 {
					0
				} else {
					1 << height
				}
			} else {
				0
			};

			self.leaf_shift_cache.push(prev_shift + curr_shift);
		}
	}

	/// Push the node at the provided position in the prune list. Compacts the
	/// list if pruning the additional node means a parent can get pruned as
	/// well.
	pub fn add(&mut self, pos: u64) {
		assert!(pos > 0, "prune list 1-indexed, 0 not valid pos");

		let mut current = pos;
		loop {
			let (parent, sibling) = family(current);

			if self.bitmap.contains(sibling as u32) || self.pruned_cache.contains(sibling as u32) {
				self.pruned_cache.add(current as u32);
				self.bitmap.remove(sibling as u32);
				current = parent;
			} else {
				self.pruned_cache.add(current as u32);
				self.bitmap.add(current as u32);
				break;
			}
		}
	}

	/// Number of entries in the prune_list.
	pub fn len(&self) -> u64 {
		self.bitmap.cardinality()
	}

	/// Is the prune_list empty?
	pub fn is_empty(&self) -> bool {
		self.bitmap.is_empty()
	}

	/// Convert the prune_list to a vec of pos.
	pub fn to_vec(&self) -> Vec<u64> {
		self.bitmap.iter().map(|x| x as u64).collect()
	}

	/// Is the pos pruned?
	/// Assumes the pruned_cache is fully built and up to date.
	pub fn is_pruned(&self, pos: u64) -> bool {
		assert!(pos > 0, "prune list 1-indexed, 0 not valid pos");
		self.pruned_cache.contains(pos as u32)
	}

	fn build_pruned_cache(&mut self) {
		if self.bitmap.is_empty() {
			return;
		}
<<<<<<< HEAD
		self.pruned_cache = Bitmap::create_with_capacity(self.bitmap.maximum().unwrap_or(1));
		for pos in 1..=self.bitmap.maximum().unwrap_or(0) {
			let path = path(pos as u64, self.bitmap.maximum().unwrap_or(0) as u64);
=======
		let maximum = self.bitmap.maximum().unwrap_or(0);
		self.pruned_cache = Bitmap::create_with_capacity(maximum);
		for pos in 1..(maximum + 1) {
			let path = path(pos as u64, maximum as u64);
>>>>>>> a67382b3
			let pruned = path.into_iter().any(|x| self.bitmap.contains(x as u32));
			if pruned {
				self.pruned_cache.add(pos as u32)
			}
		}
		self.pruned_cache.run_optimize();
	}

	/// Is the specified position a root of a pruned subtree?
	pub fn is_pruned_root(&self, pos: u64) -> bool {
		assert!(pos > 0, "prune list 1-indexed, 0 not valid pos");
		self.bitmap.contains(pos as u32)
	}
}<|MERGE_RESOLUTION|>--- conflicted
+++ resolved
@@ -276,16 +276,10 @@
 		if self.bitmap.is_empty() {
 			return;
 		}
-<<<<<<< HEAD
-		self.pruned_cache = Bitmap::create_with_capacity(self.bitmap.maximum().unwrap_or(1));
-		for pos in 1..=self.bitmap.maximum().unwrap_or(0) {
-			let path = path(pos as u64, self.bitmap.maximum().unwrap_or(0) as u64);
-=======
 		let maximum = self.bitmap.maximum().unwrap_or(0);
 		self.pruned_cache = Bitmap::create_with_capacity(maximum);
 		for pos in 1..(maximum + 1) {
 			let path = path(pos as u64, maximum as u64);
->>>>>>> a67382b3
 			let pruned = path.into_iter().any(|x| self.bitmap.contains(x as u32));
 			if pruned {
 				self.pruned_cache.add(pos as u32)
