--- conflicted
+++ resolved
@@ -22,7 +22,7 @@
 use lmdb_zero::traits::CreateCursor;
 use lmdb_zero::LmdbResultExt;
 
-use crate::core::ser;
+use crate::core::ser::{self, ProtocolVersion};
 use crate::util::{RwLock, RwLockReadGuard};
 
 /// number of bytes to grow the database by when needed
@@ -73,6 +73,7 @@
 	env: Arc<lmdb::Environment>,
 	db: Arc<RwLock<Option<Arc<lmdb::Database<'static>>>>>,
 	name: String,
+	version: ProtocolVersion,
 }
 
 impl Store {
@@ -116,10 +117,7 @@
 			env: Arc::new(env),
 			db: Arc::new(RwLock::new(None)),
 			name: db_name,
-<<<<<<< HEAD
-=======
 			version: DEFAULT_DB_VERSION,
->>>>>>> 3d0c9afc
 		};
 
 		{
@@ -250,7 +248,7 @@
 	) -> Result<Option<T>, Error> {
 		let res: lmdb::error::Result<&[u8]> = access.get(&db.as_ref().unwrap(), key);
 		match res.to_opt() {
-			Ok(Some(mut res)) => match ser::deserialize(&mut res) {
+			Ok(Some(mut res)) => match ser::deserialize(&mut res, self.version) {
 				Ok(res) => Ok(Some(res)),
 				Err(e) => Err(Error::SerErr(format!("{}", e))),
 			},
@@ -279,6 +277,7 @@
 			cursor,
 			seek: false,
 			prefix: from.to_vec(),
+			version: self.version,
 			_marker: marker::PhantomData,
 		})
 	}
@@ -313,9 +312,6 @@
 	/// Writes a single key and its `Writeable` value to the db.
 	/// Encapsulates serialization using the (default) version configured on the store instance.
 	pub fn put_ser<W: ser::Writeable>(&self, key: &[u8], value: &W) -> Result<(), Error> {
-<<<<<<< HEAD
-		let ser_value = ser::ser_vec(value);
-=======
 		self.put_ser_with_version(key, value, self.store.version)
 	}
 
@@ -328,7 +324,6 @@
 		version: ProtocolVersion,
 	) -> Result<(), Error> {
 		let ser_value = ser::ser_vec(value, version);
->>>>>>> 3d0c9afc
 		match ser_value {
 			Ok(data) => self.put(key, &data),
 			Err(err) => Err(Error::SerErr(format!("{}", err))),
@@ -392,6 +387,7 @@
 	cursor: Arc<lmdb::Cursor<'static, 'static>>,
 	seek: bool,
 	prefix: Vec<u8>,
+	version: ProtocolVersion,
 	_marker: marker::PhantomData<T>,
 }
 
@@ -424,8 +420,8 @@
 {
 	fn deser_if_prefix_match(&self, key: &[u8], value: &[u8]) -> Option<(Vec<u8>, T)> {
 		let plen = self.prefix.len();
-		if plen == 0 || key[0..plen] == self.prefix[..] {
-			if let Ok(value) = ser::deserialize(&mut &value[..]) {
+		if plen == 0 || (key.len() >= plen && key[0..plen] == self.prefix[..]) {
+			if let Ok(value) = ser::deserialize(&mut &value[..], self.version) {
 				Some((key.to_vec(), value))
 			} else {
 				None
