[package]
name = "grin_store"
<<<<<<< HEAD
version = "3.1.4"
=======
version = "3.1.1"
>>>>>>> a67382b3
authors = ["Grin Developers <mimblewimble@lists.launchpad.net>"]
description = "Simple, private and scalable cryptocurrency implementation based on the MimbleWimble chain format."
license = "Apache-2.0"
repository = "https://github.com/mimblewimble/grin"
keywords = [ "crypto", "grin", "mimblewimble" ]
workspace = ".."
edition = "2018"

[dependencies]
byteorder = "1"
<<<<<<< HEAD
croaring = "0.4"
env_logger = "0.5"
=======
croaring = { version = "0.4.5", package = "croaring-mw", features = ["compat"] }
>>>>>>> a67382b3
libc = "0.2"
failure = "0.1"
failure_derive = "0.1"
lmdb-zero = "0.4.4"
memmap = "0.7"
tempfile = "3.0.5"
serde = "1"
serde_derive = "1"
log = "0.4"

<<<<<<< HEAD
grin_core = { path = "../core", version = "3.1.4" }
grin_util = { path = "../util", version = "3.1.4" }
=======
grin_core = { path = "../core", version = "3.1.1" }
grin_util = { path = "../util", version = "3.1.1" }
>>>>>>> a67382b3

[dev-dependencies]
chrono = "0.4.4"
rand = "0.6"
filetime = "0.2"
env_logger = "0.5"<|MERGE_RESOLUTION|>--- conflicted
+++ resolved
@@ -1,10 +1,6 @@
 [package]
 name = "grin_store"
-<<<<<<< HEAD
-version = "3.1.4"
-=======
-version = "3.1.1"
->>>>>>> a67382b3
+version = "3.1.5"
 authors = ["Grin Developers <mimblewimble@lists.launchpad.net>"]
 description = "Simple, private and scalable cryptocurrency implementation based on the MimbleWimble chain format."
 license = "Apache-2.0"
@@ -15,12 +11,7 @@
 
 [dependencies]
 byteorder = "1"
-<<<<<<< HEAD
-croaring = "0.4"
-env_logger = "0.5"
-=======
 croaring = { version = "0.4.5", package = "croaring-mw", features = ["compat"] }
->>>>>>> a67382b3
 libc = "0.2"
 failure = "0.1"
 failure_derive = "0.1"
@@ -31,13 +22,8 @@
 serde_derive = "1"
 log = "0.4"
 
-<<<<<<< HEAD
-grin_core = { path = "../core", version = "3.1.4" }
-grin_util = { path = "../util", version = "3.1.4" }
-=======
-grin_core = { path = "../core", version = "3.1.1" }
-grin_util = { path = "../util", version = "3.1.1" }
->>>>>>> a67382b3
+grin_core = { path = "../core", version = "3.1.5" }
+grin_util = { path = "../util", version = "3.1.5" }
 
 [dev-dependencies]
 chrono = "0.4.4"
