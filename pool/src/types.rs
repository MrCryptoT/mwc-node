--- conflicted
+++ resolved
@@ -39,23 +39,32 @@
 /// Dandelion stem probability (stem 90% of the time, fluff 10%).
 const DANDELION_STEM_PROBABILITY: u8 = 90;
 
+/// Always stem our (pushed via api) txs?
+/// Defaults to true to match the Dandelion++ paper.
+/// But can be overridden to allow a node to fluff our txs if desired.
+/// If set to false we will stem/fluff our txs as per current epoch.
+const DANDELION_ALWAYS_STEM_OUR_TXS: bool = true;
+
 /// Configuration for "Dandelion".
 /// Note: shared between p2p and pool.
 #[derive(Debug, Clone, Serialize, Deserialize, PartialEq)]
 pub struct DandelionConfig {
 	/// Length of each "epoch".
 	#[serde(default = "default_dandelion_epoch_secs")]
-	pub epoch_secs: Option<u16>,
+	pub epoch_secs: u16,
 	/// Dandelion embargo timer. Fluff and broadcast individual txs if not seen
 	/// on network before embargo expires.
 	#[serde(default = "default_dandelion_embargo_secs")]
-	pub embargo_secs: Option<u16>,
+	pub embargo_secs: u16,
 	/// Dandelion aggregation timer.
 	#[serde(default = "default_dandelion_aggregation_secs")]
-	pub aggregation_secs: Option<u16>,
+	pub aggregation_secs: u16,
 	/// Dandelion stem probability (stem 90% of the time, fluff 10% etc.)
 	#[serde(default = "default_dandelion_stem_probability")]
-	pub stem_probability: Option<u8>,
+	pub stem_probability: u8,
+	/// Default to always stem our txs as described in Dandelion++ paper.
+	#[serde(default = "default_dandelion_always_stem_our_txs")]
+	pub always_stem_our_txs: bool,
 }
 
 impl Default for DandelionConfig {
@@ -65,24 +74,29 @@
 			embargo_secs: default_dandelion_embargo_secs(),
 			aggregation_secs: default_dandelion_aggregation_secs(),
 			stem_probability: default_dandelion_stem_probability(),
+			always_stem_our_txs: default_dandelion_always_stem_our_txs(),
 		}
 	}
 }
 
-fn default_dandelion_epoch_secs() -> Option<u16> {
-	Some(DANDELION_EPOCH_SECS)
-}
-
-fn default_dandelion_embargo_secs() -> Option<u16> {
-	Some(DANDELION_EMBARGO_SECS)
-}
-
-fn default_dandelion_aggregation_secs() -> Option<u16> {
-	Some(DANDELION_AGGREGATION_SECS)
-}
-
-fn default_dandelion_stem_probability() -> Option<u8> {
-	Some(DANDELION_STEM_PROBABILITY)
+fn default_dandelion_epoch_secs() -> u16 {
+	DANDELION_EPOCH_SECS
+}
+
+fn default_dandelion_embargo_secs() -> u16 {
+	DANDELION_EMBARGO_SECS
+}
+
+fn default_dandelion_aggregation_secs() -> u16 {
+	DANDELION_AGGREGATION_SECS
+}
+
+fn default_dandelion_stem_probability() -> u8 {
+	DANDELION_STEM_PROBABILITY
+}
+
+fn default_dandelion_always_stem_our_txs() -> bool {
+	DANDELION_ALWAYS_STEM_OUR_TXS
 }
 
 /// Transaction pool configuration
@@ -145,22 +159,12 @@
 	pub tx: Transaction,
 }
 
-/// Placeholder: the data representing where we heard about a tx from.
-///
 /// Used to make decisions based on transaction acceptance priority from
 /// various sources. For example, a node may want to bypass pool size
 /// restrictions when accepting a transaction from a local wallet.
 ///
 /// Most likely this will evolve to contain some sort of network identifier,
 /// once we get a better sense of what transaction building might look like.
-<<<<<<< HEAD
-#[derive(Clone, Debug)]
-pub struct TxSource {
-	/// Human-readable name used for logging and errors.
-	pub debug_name: String,
-	/// Unique identifier used to distinguish this peer from others.
-	pub identifier: String,
-=======
 #[derive(Clone, Debug, PartialEq, Serialize, Deserialize)]
 pub enum TxSource {
 	PushApi,
@@ -178,7 +182,6 @@
 			_ => false,
 		}
 	}
->>>>>>> 3d0c9afc
 }
 
 /// Possible errors when interacting with the transaction pool.
@@ -270,10 +273,10 @@
 /// importantly the broadcasting of transactions to our peers.
 pub trait PoolAdapter: Send + Sync {
 	/// The transaction pool has accepted this transaction as valid.
-	fn tx_accepted(&self, tx: &transaction::Transaction);
+	fn tx_accepted(&self, entry: &PoolEntry);
 
 	/// The stem transaction pool has accepted this transactions as valid.
-	fn stem_tx_accepted(&self, tx: &transaction::Transaction) -> Result<(), PoolError>;
+	fn stem_tx_accepted(&self, entry: &PoolEntry) -> Result<(), PoolError>;
 }
 
 /// Dummy adapter used as a placeholder for real implementations
@@ -281,8 +284,8 @@
 pub struct NoopAdapter {}
 
 impl PoolAdapter for NoopAdapter {
-	fn tx_accepted(&self, _tx: &transaction::Transaction) {}
-	fn stem_tx_accepted(&self, _tx: &transaction::Transaction) -> Result<(), PoolError> {
+	fn tx_accepted(&self, _entry: &PoolEntry) {}
+	fn stem_tx_accepted(&self, _entry: &PoolEntry) -> Result<(), PoolError> {
 		Ok(())
 	}
 }